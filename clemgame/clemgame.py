import abc
import collections
import copy
import os.path
from datetime import datetime
from typing import List, Dict, Tuple, Any

from tqdm import tqdm

import backends
from backends import Model, CustomResponseModel, HumanModel
import clemgame
from clemgame import file_utils, string_utils, transcript_utils
import clemgame.metrics as ms

logger = clemgame.get_logger(__name__)
stdout_logger = clemgame.get_logger("benchmark.run")

# Showcases that should not be run for the overall benchmark (still can be run, when specified specifically)
GAMES_TO_IGNORE = ["hellogame", "chatgame"]


class Player(abc.ABC):
    """
    A participant of a game. A player can respond via a custom implementation, human input or a language model:

    - the programmatic players are called via the _custom_response() method
    - the human players are called via the _terminal_response() method
    - the backend players are called via the generate_response() method of the backend
    """

    def __init__(self, model: Model):
        self.model = model
        self.descriptor: str = None
        logger.info("Player %s", self.get_description())

    def get_description(self) -> str:
        return f"{self.__class__.__name__}, {self.model}"

    def __call__(self, messages: List[Dict], turn_idx) -> Tuple[Any, Any, str]:
        call_start = datetime.now()
        if isinstance(self.model, CustomResponseModel):
            prompt, response, response_text = messages, {"response": "programmatic"}, \
                self._custom_response(messages, turn_idx)
        elif isinstance(self.model, HumanModel):
            prompt, response, response_text = messages, {"response": "human"}, \
                self._terminal_response(messages, turn_idx)
        else:
<<<<<<< HEAD
            if self.remote is None:
                raise AttributeError("No remote model initialized for player: " + self.get_description() + "."
                                     + " You probably tried to load a Player with a backend"
                                       " that is not available or could not be loaded.")
            prompt, response, response_text = self.remote.generate_response(messages, self.model_name, log_messages = True)
=======
            prompt, response, response_text = self.model.generate_response(messages)
>>>>>>> 50ccb64e
        call_duration = datetime.now() - call_start
        response["duration"] = str(call_duration)
        return prompt, response, response_text

    def _terminal_response(self, messages, turn_idx) -> str:
        """
        Overwrite this method to customize human inputs (model_name: human, terminal)
        :param messages: a list of dicts that contain the history of the conversation
        :param turn_idx: the index of the current turn
        :return: the human response as text
        """
        latest_response = "Nothing has been said yet."
        if messages:
            latest_response = messages[-1]["content"]
        print(f"\n{latest_response}")
        user_input = input(f"Your response as {self.__class__.__name__} (turn: {turn_idx}):\n")
        return user_input

    def _custom_response(self, messages, turn_idx) -> str:
        """
        Overwrite this method to implement programmatic behavior (model_name: mock, dry_run, programmatic, custom)
        :param messages: a list of dicts that contain the history of the conversation
        :param turn_idx: the index of the current turn
        :return: the programmatic response as text
        """
        raise NotImplementedError()


class GameResourceLocator(abc.ABC):
    """
    Provides access to game specific resources

    Note: You should access resource only via the game resource locator! The locator knows how to refer to them.
    For example use: `gm.load_json("my_file")` which is located directly at your game directory `game/my_file.json`.
    You can access subdirectories by giving `gm.load_json("sub/my_file")` in `game/sub/my_file.json`.
    """

    def __init__(self, name: str):
        """
        :param name: of the game
        """
        self.name = name
        self.logger = clemgame.get_logger(self.__class__.__module__)

    def file_path(self, file_name: str) -> str:
        """
        The absolute path to a game file. Sometimes we only need the path to a file, but not to load it.
        :param file_name: can be a sub-path
        :return: the absolute path to the file in the game directory
        """
        return file_utils.file_path(file_name, self.name)

    def load_template(self, file_name: str) -> str:
        """
        Load a .template file from your game directory
        :param file_name: can have subdirectories e.g. "sub/my_file"
        :return: the file contents
        """
        return file_utils.load_template(file_name, self.name)

    def load_json(self, file_name: str) -> Dict:
        """
        Load a .json file from your game (or game results) directory
        :param file_name: can have subdirectories e.g. "sub/my_file"
        :return: the file contents
        """
        return file_utils.load_json(file_name, self.name)

    def load_results_json(self, file_name: str, dialogue_pair: str) -> Dict:
        """
        Load a .json file from your game (or game results) directory
        :param file_name: can have subdirectories e.g. "sub/my_file"
        :return: the file contents
        """
        return file_utils.load_results_json(file_name, dialogue_pair, self.name)

    def load_csv(self, file_name: str) -> Dict:
        """
        Load a .csv file from your game directory
        :param file_name: can have subdirectories e.g. "sub/my_file"
        :return: the file contents
        """
        return file_utils.load_csv(file_name, self.name)

    def load_file(self, file_name: str, file_ending: str = None) -> str:
        """
        Load an arbitrary file from your game directory
        :param file_name: can have subdirectories e.g. "sub/my_file"
        :param file_ending: if not given in file_name
        :return: the file contents
        """
        return file_utils.load_file(file_name, self.name, file_ending=file_ending)

    def store_file(self, data, file_name: str, sub_dir: str = None):
        """
        Store a file in your game directory. The top-level directory is 'games'.

        :param sub_dir: automatically created when given; otherwise an error will be thrown.
        :param data: to store
        :param file_name: can have subdirectories e.g. "sub/my_file"
        """
        fp = file_utils.store_game_file(data, file_name, self.name, sub_dir=sub_dir)
        self.logger.info("Game file stored to %s", fp)

    def store_results_file(self, data, file_name: str, dialogue_pair: str, sub_dir: str = None):
        """
        Store a results file in your game results' directory. The top-level directory is 'results'.

        :param sub_dir: automatically created when given; otherwise an error will be thrown.
        :param data: to store
        :param file_name: can have subdirectories e.g. "sub/my_file"
        """
        fp = file_utils.store_game_results_file(data, file_name, dialogue_pair, self.name, sub_dir=sub_dir)
        self.logger.info("Results file stored to %s", fp)

    def results_path_for(self, dialogue_pair: str):
        return file_utils.game_results_dir_for(dialogue_pair, self.name)

    def applies_to(self, game_name: str) -> bool:
        return game_name == self.name


class GameRecorder(GameResourceLocator):

    def __init__(self, name: str):
        super().__init__(name)
        self.log_current_turn = -1
        """ Stores players and turn during the runs """
        self.interactions = {
            "players": {},
            "turns": []
        }
        """ Stores calls to the API """
        self.requests = []

    def log_next_turn(self):
        """ Call this method to group interactions per turn """
        self.log_current_turn += 1
        self.interactions["turns"].append([])

    def log_key(self, key: str, value: Any):
        """Add a key and value to the internal log."""
        self.interactions[key] = value
        self.logger.info(f"{self.name}: Logged a game-specific interaction key: {key}.")

    def log_players(self, players_dic: Dict):
        self.interactions["players"] = players_dic
        self.logger.info(f"{self.name}: Logged players metadata.")

    def log_event(self, from_: str, to: str, action: Dict, call: Tuple[Any, Any] = None):
        """
        Add an event to the internal log. It can be only an action or an action
        plus an API call that should have the same timestamp as the action.

        call, if given, is a tuple whose first element is the input prompt
        object (after API-specific manipulation) as passed to the API and the
        second element is the raw response object as returned by the API.
        """
        assert self.log_current_turn >= 0, f"Call log_add_new_turn at least once " \
                                           f"(log_current_turn={self.log_current_turn})"
        timestamp = datetime.now().isoformat()
        action_obj = {
            "from": from_,
            "to": to,
            "timestamp": timestamp,
            "action": action
        }
        self.interactions["turns"][self.log_current_turn].append(action_obj.copy())
        self.logger.info(
            f"{self.name}: Logged {action['type']} action ({from_}->{to}).")
        if call:
            call_obj = {
                "timestamp": timestamp,
                "manipulated_prompt_obj": self._needs_copy(call[0]),
                "raw_response_obj": self._needs_copy(call[1])
            }
            self.requests.append(call_obj)
            self.logger.info(f"{self.name}: Logged a call with timestamp {timestamp}")

    @staticmethod
    def _needs_copy(call_obj):
        if isinstance(call_obj, Dict) or isinstance(call_obj, List):
            return copy.deepcopy(call_obj)
        elif isinstance(call_obj, str):
            return call_obj[:]
        return call_obj

    def store_records(self, dialogue_pair_desc: str, game_id: int, game_record_dir: str):
        """Raise warnings if a mandatory element is empty or format is wrong."""
        if not self.interactions["players"]:
            self.logger.warning(f"Players metadada is missing!")
        else:
            for name in self.interactions["players"]:
                """The transcript builder relies on specific player identifiers."""
                try:
                    assert name == "GM" or name.startswith("Player ")
                except AssertionError:
                    self.logger.warning(f"Invalid player identifiers, html builder won't work.")
        if not self.interactions["turns"]:
            self.logger.warning(f"Interaction logs are missing!")
        if not self.requests:
            self.logger.warning(f"No calls logged!")
        self.store_results_file(self.interactions, "interactions.json",
                                dialogue_pair_desc,
                                sub_dir=game_record_dir)
        self.store_results_file(self.requests, "requests.json",
                                dialogue_pair_desc,
                                sub_dir=game_record_dir)


class GameMaster(GameRecorder):
    """
    The game master is the master of a specific game. The master

    - prepares a concrete game instance
    - plays an episode of a game instance
    - records a game episode
    - evaluates the game episode records
    - builds the interaction transcripts

    """

    def __init__(self, name: str, experiment: Dict, player_models: List[Model] = None):
        """
        :param name: of the game
        :param player_models: to use for one or two players.
        """
        super().__init__(name)
        self.experiment: Dict = experiment
        self.player_models: List[Model] = player_models

    def setup(self, **kwargs):
        """
        Load resources and prepare everything to play the game
        - Needs to log the players dictionary via self.log_players(players_dict)
        """
        raise NotImplementedError()

    def play(self) -> None:
        """
        Play the game (multiple turns of specific a specific game instance)
        """
        raise NotImplementedError()


<<<<<<< HEAD
class GameScorer(GameRecorder):
    def __init__(self, name: str):
        super().__init__(name)
=======
class GameScorer(GameResourceLocator):

    def __init__(self, name: str, experiment: Dict, game_instance: Dict):
        super().__init__(name)
        self.experiment = experiment
        self.game_instance = game_instance
>>>>>>> 50ccb64e
        """ Stores values of score computation """
        self.scores = {
            "turn scores": {},
            "episode scores": {},
        }

    def store_scores(self, dialogue_pair, game_record_dir):
        self.store_results_file(self.scores, "scores.json", dialogue_pair, sub_dir=game_record_dir)

    def log_turn_score(self, turn_idx, score_name, score_value):
        if isinstance(score_value, bool):
            self.logger.warning(f"{self.name}: Score {score_name} value is boolean, this can break the eval!")
        if turn_idx not in self.scores["turn scores"]:
            self.scores["turn scores"][turn_idx] = {}
        if score_name in self.scores["turn scores"][turn_idx]:
            self.logger.warning(f"{self.name}: Score {score_name} overwritten at turn {turn_idx}!")
        self.scores["turn scores"][turn_idx][score_name] = score_value
        self.logger.info(f"{self.name}: Logged turn {turn_idx} score {score_name}={score_value}.")

    def log_episode_score(self, score_name, score_value):
        if score_name in self.scores["episode scores"]:
            self.logger.warning(f"{self.name}: Episode score {score_name} overwritten!")
        self.scores["episode scores"][score_name] = score_value
        self.logger.info(f"{self.name}: Logged episode score {score_name}={score_value}.")

<<<<<<< HEAD
    #def log_experiment(self, **kwargs):
    #    """
    #    Log all experiment-specific data here, as you would set it up in the gamemaster.setup() function.
    #    """
    #    raise NotImplementedError()
                        
    def compute_scores(self, episode_interactions: Dict) -> None:
        self.episode_interactions = episode_interactions
        self.score_turns()
        self.score_game()

    def score_turns(self) -> None:
        "Loop over turns, calculate and log turn-specific scores"
        raise NotImplementedError()
    
    def score_game(self) -> None:
        self.score_game_end()
        self.score_requests()
        self.log_main_score()

    def score_game_end(self) -> None:
        aborted = int(self.episode_interactions[ms.METRIC_ABORTED])
        lose = int(self.episode_interactions[ms.METRIC_LOSE]) if not aborted else 0
        success =  1 - lose if not aborted else 0
=======
    def compute_scores(self, episode_interactions: Dict) -> None:
        self.score_turns(episode_interactions)
        self.score_game(episode_interactions)

    def score_turns(self, episode_interactions: Dict) -> None:
        # Loop over turns, calculate and log turn-specific scores
        raise NotImplementedError()

    def score_game(self, episode_interactions: Dict) -> None:
        self.score_game_end(episode_interactions)
        self.score_requests(episode_interactions)
        self.log_main_score(episode_interactions)

    def score_game_end(self, episode_interactions: Dict) -> None:
        aborted = int(episode_interactions[ms.METRIC_ABORTED])
        lose = int(episode_interactions[ms.METRIC_LOSE]) if not aborted else 0
        success = 1 - lose if not aborted else 0
>>>>>>> 50ccb64e

        self.log_episode_score(ms.METRIC_ABORTED, aborted)
        self.log_episode_score(ms.METRIC_LOSE, lose)
        self.log_episode_score(ms.METRIC_SUCCESS, success)

<<<<<<< HEAD
    def score_requests(self):
        # logging total request count, parsed, violated, and success ratio of parsed requests over all requests
        request_count = self.episode_interactions[ms.METRIC_REQUEST_COUNT] # could also be calculated by adding parsed and violated requests
        parsed_requests = self.episode_interactions[ms.METRIC_REQUEST_COUNT_PARSED]
        violated_requests = self.episode_interactions[ms.METRIC_REQUEST_COUNT_VIOLATED]
=======
    def score_requests(self, episode_interactions: Dict):
        # logging total request count, parsed, violated, and success ratio of parsed requests over all requests
        request_count = episode_interactions[
            ms.METRIC_REQUEST_COUNT]  # could also be calculated by adding parsed and violated requests
        parsed_requests = episode_interactions[ms.METRIC_REQUEST_COUNT_PARSED]
        violated_requests = episode_interactions[ms.METRIC_REQUEST_COUNT_VIOLATED]
>>>>>>> 50ccb64e

        self.log_episode_score(ms.METRIC_REQUEST_COUNT, request_count)
        self.log_episode_score(ms.METRIC_REQUEST_COUNT_PARSED, parsed_requests)
        self.log_episode_score(ms.METRIC_REQUEST_COUNT_VIOLATED, violated_requests)
        self.log_episode_score(ms.METRIC_REQUEST_SUCCESS, parsed_requests / request_count)

<<<<<<< HEAD
    def log_main_score(self):
        "Replace this function call with a function that logs your main score aka BENCH_SCORE"
=======
    def log_main_score(self, episode_interactions: Dict):
        # Replace this function call with a function that logs your main score aka BENCH_SCORE
>>>>>>> 50ccb64e
        raise NotImplementedError()


class DialogueGameMaster(GameMaster):

    def __init__(self, name: str, experiment: dict, player_models: List[Model]):
        super().__init__(name, experiment, player_models)
        # the logging works with an internal mapping of "Player N" -> Player
        self.players_by_names: Dict[str, Player] = collections.OrderedDict()
        self.messages_by_names: Dict[str, List] = dict()
        self.current_turn: int = 0

    def get_players(self) -> List[Player]:
        return list(self.players_by_names.values())

    def add_player(self, player: Player):
        """
        Add a player to the game.

        Note: The players will be called in the same order as added!

        :param player: to be added to the game
        """
        idx = len(self.players_by_names)
        player.descriptor = f"Player {idx + 1}"
        self.players_by_names[player.descriptor] = player
        self.messages_by_names[player.descriptor] = []

    def setup(self, **kwargs):
        self._on_setup(**kwargs)
        # log players
        players_descriptions = collections.OrderedDict(GM=f"Game master for {self.name}")
        for name, player in self.players_by_names.items():
            players_descriptions[name] = player.get_description()
        self.log_players(players_descriptions)

    def _on_setup(self, **kwargs):
        """
        Template method: must be implemented

        Use add_player() here to add the players.

        :param kwargs: of the game instance
        """
        raise NotImplementedError()

    def play(self) -> None:
        self._on_before_game()
        while self._does_game_proceed():
            self.log_next_turn()  # not sure if we want to do this always here (or add to _on_before_turn)
            self._on_before_turn(self.current_turn)
            self.logger.info(f"{self.name}: %s turn: %d", self.name, self.current_turn)
            for player in self.__player_sequence():
                if not self._does_game_proceed():
                    break  # potentially stop in between player turns
                self.prompt(player)
                while self._should_reprompt(player):
                    self._on_before_reprompt(player)
                    self.prompt(player, is_reprompt = True)
            self._on_after_turn(self.current_turn)
            self.current_turn += 1
        self._on_after_game()

    def prompt(self, player: Player, is_reprompt=False):
        # GM -> Player
        history = self.messages_by_names[player.descriptor]
        assert history, f"messages history must not be empty for {player.descriptor}"

        last_entry = history[-1]
        assert last_entry["role"] != "assistant", "Last entry should not be assistant " \
                                                    "b.c. this would be the role of the current player"
        message = last_entry["content"]

        action_type = 'send message' if not is_reprompt else 'send message (reprompt)'
        action = {'type': action_type, 'content': message}
        self.log_event(from_='GM', to=player.descriptor, action=action)

        _prompt, _response, response_message = player(history, self.current_turn)

        # Player -> GM
        action = {'type': 'get message', 'content': response_message}
        self.log_event(from_=player.descriptor, to="GM", action=action, call=(_prompt, _response))

        # GM -> GM
        self.__validate_parse_and_add_player_response(player, response_message)

    def _should_reprompt(self, player: Player):
        return False

    def _on_before_reprompt(self, player: Player):
        """
        Hook

        Change the prompt to reprompt the player on e.g. an invalid response.
        Add the new prompt to the players message via self.add_user_message(player, new_prompt)

        :param player: that produced the invalid response
        """
        pass

    def log_message_to(self, player: Player, message: str):
        """            GM -> Player        """
        action = {'type': 'send message', 'content': message}
        self.log_event("GM", player.descriptor, action)

    def log_message_to_self(self, message: str):
        """            GM -> GM        """
        action = {'type': 'metadata', 'content': message}
        self.log_event("GM", "GM", action)

    def log_to_self(self, type_: str, value: str):
        """            GM -> GM        """
        action = {'type': type_, 'content': value}
        self.log_event("GM", "GM", action)

    def add_message(self, player: Player, utterance: str, role: str):
        message = {"role": role, "content": utterance}
        history = self.messages_by_names[player.descriptor]
        history.append(message)

    def add_user_message(self, player: Player, utterance: str):
        self.add_message(player, utterance, role="user")

    def add_assistant_message(self, player: Player, utterance: str):
        self.add_message(player, utterance, role="assistant")

    def __validate_parse_and_add_player_response(self, player: Player, utterance: str):
        if self._validate_player_response(player, utterance):
            utterance = self.__parse_response(player, utterance)
            self.add_assistant_message(player, utterance)
            self._after_add_player_response(player, utterance)

    def _after_add_player_response(self, player: Player, utterance: str):
        """
        Hook

        Add the utterance to other player's history, if necessary.
        To do this use the method add_user_message(other_player,utterance).

        :param player: that produced the response (or has been modified by the GM)
        :param utterance: that has been added
        """
        pass

    def _validate_player_response(self, player: Player, utterance: str) -> bool:
        """
        Hook

        Decide if an utterance should be added.

        This is also the place to check for game end conditions.

        :param player: for which the response is added as "assistant" to the history
        :param utterance: to be added
        :return: the True, if the utterance is fine; False, if the response should not be added to the history
        """
        return True

    def __parse_response(self, player: Player, utterance: str) -> str:
        _utterance, log_action = self._on_parse_response(player, utterance)
        if _utterance == utterance:
            return utterance
        if log_action:
            action = {'type': 'parse', 'content': _utterance}
            self.log_event(from_="GM", to="GM", action=action)
        return _utterance

    def _on_parse_response(self, player: Player, utterance: str) -> Tuple[str, bool]:
        """
        Hook

        Decide if a response utterance should be modified. If not simply return the utterance.

        When a modified utterance and a true value is returned, then a 'parse' event is logged.

        :param player: that produced the response
        :param utterance: to be potentially modified
        :return: the (modified) utterance and if to log the parse action (default: True)
        """
        return utterance, True

    def _on_before_turn(self, turn_idx: int):
        """
        Hook
        """
        pass

    def _on_after_turn(self, turn_idx: int):
        """
        Hook
        """
        pass

    def __player_sequence(self) -> List[Player]:
        # basic implementation: return players in the order they are added
        return self.get_players()

    def _does_game_proceed(self) -> bool:
        """
        Template method: must be implemented
        """
        raise NotImplementedError()

    def _on_before_game(self):
        """
        Hook
        """
        pass

    def _on_after_game(self):
        """
        Hook
        """
        pass


class GameBenchmark(GameResourceLocator):
    """
    The GameBenchmark organizes the run of a particular collection of game instances
    which compose a benchmark for the game. It supports different experiment conditions for games.
    """

    def __init__(self, name: str):
        super().__init__(name)
        self.instances = None
        self.filter_experiment: List[str] = []

    def get_description(self) -> str:
        """
        A short string describing the game. Will be shown when listing the games.
        :return: game description
        """
        raise NotImplementedError()

    def setup(self, instances_name: str = None):
        if instances_name is None:
            instances_name = "instances"
        self.instances = self.load_json(f"in/{instances_name}")

    def build_transcripts(self):
        results_root = file_utils.results_root()
        dialogue_partners = [file for file in os.listdir(results_root)
                             if os.path.isdir(os.path.join(results_root, file))]
        for dialogue_pair in dialogue_partners:
            game_result_path = self.results_path_for(dialogue_pair)
            if not os.path.exists(game_result_path) or not os.path.isdir(game_result_path):
                stdout_logger.info("No results directory found at: " + game_result_path)
                continue

            model_pair = string_utils.to_model_pair(dialogue_pair)
            model_pair = ["-".join(m.split("-")[:-1]) for m in model_pair]  # remove -t0.0

            experiment_dirs = [file for file in os.listdir(game_result_path)
                               if os.path.isdir(os.path.join(game_result_path, file))]
            if not experiment_dirs:
                stdout_logger.warning(f"{self.name}: No experiments for {dialogue_pair}")
            for experiment_dir in experiment_dirs:
                experiment_path = os.path.join(game_result_path, experiment_dir)
                experiment_name = "_".join(experiment_dir.split("_")[1:])  # remove leading index number
                if self.filter_experiment and experiment_name not in self.filter_experiment:
                    stdout_logger.info(f"Skip experiment {experiment_name}")
                    continue
                stdout_logger.info(f"Transcribe: {experiment_name}")
                experiment_config = self.load_results_json(f"{experiment_dir}/experiment_{experiment_name}",
                                                           dialogue_pair)
                episode_dirs = [file for file in os.listdir(experiment_path)
                                if os.path.isdir(os.path.join(experiment_path, file))]
                error_count = 0
                for episode_dir in tqdm(episode_dirs, desc="Building transcripts"):
                    try:
                        rel_episode_path = f"{experiment_dir}/{episode_dir}"
                        game_instance = self.load_results_json(f"{rel_episode_path}/instance", dialogue_pair)
                        game_interactions = self.load_results_json(f"{rel_episode_path}/interactions", dialogue_pair)

                        transcript = transcript_utils.build_transcript(game_interactions, experiment_config,
                                                                       game_instance, dialogue_pair)
                        self.store_results_file(transcript, "transcript.html",
                                                dialogue_pair,
                                                sub_dir=rel_episode_path)
                        transcript_tex = transcript_utils.build_tex(game_interactions)
                        self.store_results_file(transcript_tex, "transcript.tex",
                                                dialogue_pair,
                                                sub_dir=rel_episode_path)
                    except Exception:  # continue with other episodes if something goes wrong
                        self.logger.exception(f"{self.name}: Cannot transcribe {episode_dir} (but continue)")
                        error_count += 1
                if error_count > 0:
                    stdout_logger.error(
                        f"{self.name}: '{error_count}' exceptions occurred: See clembench.log for details.")

    def compute_scores(self):
        results_root = file_utils.results_root()
        dialogue_partners = [file for file in os.listdir(results_root)
                             if os.path.isdir(os.path.join(results_root, file))]
        for dialogue_pair in dialogue_partners:
            game_result_path = self.results_path_for(dialogue_pair)
            if not os.path.exists(game_result_path) or not os.path.isdir(game_result_path):
                stdout_logger.info("No results directory found at: " + game_result_path)
                continue

            model_pair = string_utils.to_model_pair(dialogue_pair)
            model_pair = ["-".join(m.split("-")[:-1]) for m in model_pair]  # remove -t0.0

            experiment_dirs = [file for file in os.listdir(game_result_path)
                               if os.path.isdir(os.path.join(game_result_path, file))]
            if not experiment_dirs:
                stdout_logger.warning(f"{self.name}: No experiments for {dialogue_pair}")
            for experiment_dir in experiment_dirs:
                experiment_path = os.path.join(game_result_path, experiment_dir)
                experiment_name = "_".join(experiment_dir.split("_")[1:])  # remove leading index number
                if self.filter_experiment and experiment_name not in self.filter_experiment:
                    stdout_logger.info(f"Skip experiment {experiment_name}")
                    continue
                stdout_logger.info(f"Scoring: {experiment_name}")
                # experiment_config = self.load_results_json(f"{experiment_dir}/experiment_{experiment_name}", dialogue_pair)
                episode_dirs = [file for file in os.listdir(experiment_path)
                                if os.path.isdir(os.path.join(experiment_path, file))]
                error_count = 0
                for episode_dir in tqdm(episode_dirs, desc="Scoring episodes"):
                    try:
                        rel_episode_path = f"{experiment_dir}/{episode_dir}"
                        # game_instance = self.load_results_json(f"{rel_episode_path}/instance", dialogue_pair)
                        game_interactions = self.load_results_json(f"{rel_episode_path}/interactions",
                                                                   dialogue_pair)

<<<<<<< HEAD
                        game_scorer = self.create_game_scorer() # (experiment_config, model_pair)
                        # game_scorer.log_experiment(**game_instance) # was originally game_master.setup() but I don't see why it would be needed to compute scores
=======
                        game_scorer = self.create_game_scorer(experiment_config, game_instance)
>>>>>>> 50ccb64e
                        game_scorer.compute_scores(game_interactions)
                        game_scorer.store_scores(dialogue_pair, rel_episode_path)
                    except Exception:  # continue with other episodes if something goes wrong
                        self.logger.exception(f"{self.name}: Cannot score {episode_dir} (but continue)")
                        error_count += 1
                if error_count > 0:
                    stdout_logger.error(
                        f"{self.name}: '{error_count}' exceptions occurred: See clembench.log for details.")

    def run(self, player_models: List[Model]):
        """
        Runs game-play on all game instances for a game.
        There must be an instances.json with the following structure:
        "experiments": [ # this is required
            {
                "name": <experiment-name>, # this is required
                "param1": "value1", # optional
                "param2": "value2", # optional
                "game_instances": [ # this is required
                    {"game_id": <value>, "initial_prompt": ... },
                    {"game_id": <value>, "initial_prompt": ... }
                ]
            }
        ]

        The instances will be automatically stored in "game-name" with the following structure:
            - results
                - pairing
                    - game-name
                        - experiment_name
                            - experiment.json
                            - episode_id
                                - instance.json
                                - interaction.json
        """
        experiments: List = self.instances["experiments"]
        if not experiments:
            self.logger.warning(f"{self.name}: No experiments for %s", self.name)
        total_experiments = len(experiments)
        for experiment_idx, experiment in enumerate(experiments):
            experiment_name = experiment['name']
            if self.filter_experiment and experiment_name not in self.filter_experiment:
                stdout_logger.info(f"Skip experiment {experiment_idx + 1} of {total_experiments}: {experiment_name}")
                continue
            stdout_logger.info(f"Run experiment {experiment_idx + 1} of {total_experiments}: {experiment_name}")
            # Determine dialogue partners: How often to run the experiment with different partners
            dialogue_partners: List[List[Model]] = []

            if player_models:  # favor runtime argument over experiment config
                dialogue_partners = [player_models]
            elif "dialogue_partners" in experiment:  # edge-case when names are given in experiment config
                for dialogue_pair_names in experiment["dialogue_partners"]:
                    player_models = []
                    for model_name in dialogue_pair_names:
                        player_model = backends.get_model_for(model_name)
                        player_models.append(player_model)
                    dialogue_partners.append(player_models)
                self.logger.info(f"{self.name}: Detected 'dialogue_partners' in experiment config. "
                                 f"Will run with: {dialogue_partners}")

            if not dialogue_partners:
                message = (f"{self.name}: Neither 'dialogue_partners' set in experiment instance"
                           f" nor 'models' given as run arg")
                stdout_logger.error(message)
                raise ValueError(message)

            for dialogue_pair in dialogue_partners:
                if self.is_single_player():
                    if len(dialogue_pair) > 1:
                        message = f"Too many player for singe-player game '{self.name}': '{len(dialogue_partners)}'"
                        stdout_logger.error(message)
                        raise ValueError(message)
                    model_0 = dialogue_pair[0]
                    model_0 = f"{model_0.get_name()}-t{model_0.get_temperature()}"
                    # still we store to model--model dir (virtual self-play)
                    dialogue_pair_desc = f"{model_0}--{model_0}"
                else:  # 2-players
                    if len(dialogue_pair) > 2:
                        message = f"Too many player for two-player game '{self.name}': '{len(dialogue_partners)}'"
                        stdout_logger.error(message)
                        raise ValueError(message)
                    if len(dialogue_pair) == 1:
                        dialogue_pair.append(dialogue_pair[0])  # model expansion
                    model_0 = dialogue_pair[0]
                    model_0 = f"{model_0.get_name()}-t{model_0.get_temperature()}"
                    model_1 = dialogue_pair[1]
                    model_1 = f"{model_1.get_name()}-t{model_1.get_temperature()}"
                    dialogue_pair_desc = f"{model_0}--{model_1}"
                episode_counter = 0

                self.logger.info("Activity: %s Experiment: %s Partners: %s Episode: %d",
                                 self.name, experiment_name, dialogue_pair_desc, episode_counter)

                experiment_record_dir = f"{experiment_idx}_{experiment_name}"
                experiment_config = {k: experiment[k] for k in experiment if k != 'game_instances'}

                # Add some important infos to track
                experiment_config["timestamp"] = datetime.now().isoformat()
                experiment_config["dialogue_partners"] = dialogue_pair_desc

                self.store_results_file(experiment_config,
                                        f"experiment_{experiment_name}.json",
                                        dialogue_pair_desc,
                                        sub_dir=experiment_record_dir)

                error_count = 0
                time_experiment_start = datetime.now()
                game_instances: List = experiment["game_instances"]
                for game_instance in tqdm(game_instances, desc="Playing games"):
                    game_id = game_instance["game_id"]
                    self.logger.info("Activity: %s Experiment: %s Episode: %d Game: %s",
                                     self.name, experiment_name, episode_counter, game_id)
                    episode_dir = experiment_record_dir + f"/episode_{episode_counter}"
                    self.store_results_file(game_instance,
                                            f"instance.json",
                                            dialogue_pair_desc,
                                            sub_dir=episode_dir)
                    try:
                        game_master = self.create_game_master(experiment_config, dialogue_pair)
                        game_master.setup(**game_instance)
                        game_master.play()
                        game_master.store_records(dialogue_pair_desc, game_id, episode_dir)
                    except Exception:  # continue with other episodes if something goes wrong
                        self.logger.exception(f"{self.name}: Exception for episode {game_id} (but continue)")
                        error_count += 1
                    episode_counter += 1
                if error_count > 0:
                    stdout_logger.error(
                        f"{self.name}: '{error_count}' exceptions occurred: See clembench.log for details.")
                # Add experiment duration and overwrite file
                time_experiment_end = datetime.now() - time_experiment_start
                experiment_config["duration"] = str(time_experiment_end)
                self.store_results_file(experiment_config,
                                        f"experiment_{experiment_name}.json",
                                        dialogue_pair_desc,
                                        sub_dir=experiment_record_dir)

    def is_single_player(self) -> bool:
        """
        Decide if only a single cLLM is part of the interaction.

        :return: true, when '-m all' should not try all model combinations, but only all models individually
        """
        return False

    def create_game_master(self, experiment: Dict, player_models: List[Model]) -> GameMaster:
        raise NotImplementedError()

    def create_game_scorer(self, experiment: Dict, game_instance: Dict) -> GameScorer:
        raise NotImplementedError()


class GameInstanceGenerator(GameResourceLocator):
    """
    Create all game instances for a game benchmark.

    Results in a instances.json with the following structure:

    "experiments": [ # this is required
        {
            "name": <experiment-name>, # this is required
            "param1": "value1", # optional
            "param2": "value2", # optional
            "game_instances": [ # this is required
                {"id": <value>, "initial_prompt": ... },
                {"id": <value>, "initial_prompt": ... }
            ]
        }
    ]
    """

    def __init__(self, name: str):
        super().__init__(name)
        self.instances = dict(experiments=list())

    def add_experiment(self, experiment_name: str, dialogue_partners: List[Tuple[str, str]] = None) -> Dict:
        """
        Call this method and adjust the returned dict to configure the experiment.
        For game instances use add_game_instance!
        :param experiment_name: of the new game instance
        :param dialogue_partners: a list of partner definitions for which the experiment will run
        :return: a new game instance dict
        """
        experiment = collections.OrderedDict(name=experiment_name)
        if dialogue_partners:
            experiment["dialogue_partners"] = dialogue_partners
        experiment["game_instances"] = list()
        self.instances["experiments"].append(experiment)
        return experiment

    def add_game_instance(self, experiment: Dict, game_id):
        """
        Call this method and adjust the returned dict to configure the instance.
        :param experiment: to which a new game instance should be added
        :param game_id: of the new game instance
        :return: a new game instance dict
        """
        game_instance = dict(game_id=game_id)
        experiment["game_instances"].append(game_instance)
        return game_instance

    def on_generate(self):
        raise NotImplementedError()

    def generate(self, filename="instances.json"):
        self.on_generate()
        self.store_file(self.instances, filename, sub_dir="in")


def load_benchmarks(do_setup: bool = True) -> List[GameBenchmark]:
    game_benchmarks = []
    for gb_cls in GameBenchmark.__subclasses__():
        gb = gb_cls()  # subclasses should only get the model_name
        if do_setup:
            gb.setup()
        if gb.name in GAMES_TO_IGNORE:
            continue  # only a showcase
        game_benchmarks.append(gb)
    return game_benchmarks


def load_benchmark(game_name: str, do_setup: bool = True, instances_name: str = None) -> GameBenchmark:
    gm = find_benchmark(game_name)
    if do_setup:
        gm.setup(instances_name)
    return gm


def find_benchmark(game_name: str):
    for gb_cls in GameBenchmark.__subclasses__():
        gb = gb_cls()  # subclasses should only get the dialog_pair
        if gb.applies_to(game_name):
            return gb
    raise NotImplementedError("No game benchmark for:", game_name)<|MERGE_RESOLUTION|>--- conflicted
+++ resolved
@@ -46,15 +46,7 @@
             prompt, response, response_text = messages, {"response": "human"}, \
                 self._terminal_response(messages, turn_idx)
         else:
-<<<<<<< HEAD
-            if self.remote is None:
-                raise AttributeError("No remote model initialized for player: " + self.get_description() + "."
-                                     + " You probably tried to load a Player with a backend"
-                                       " that is not available or could not be loaded.")
-            prompt, response, response_text = self.remote.generate_response(messages, self.model_name, log_messages = True)
-=======
             prompt, response, response_text = self.model.generate_response(messages)
->>>>>>> 50ccb64e
         call_duration = datetime.now() - call_start
         response["duration"] = str(call_duration)
         return prompt, response, response_text
@@ -300,18 +292,12 @@
         raise NotImplementedError()
 
 
-<<<<<<< HEAD
-class GameScorer(GameRecorder):
-    def __init__(self, name: str):
-        super().__init__(name)
-=======
 class GameScorer(GameResourceLocator):
 
     def __init__(self, name: str, experiment: Dict, game_instance: Dict):
         super().__init__(name)
         self.experiment = experiment
         self.game_instance = game_instance
->>>>>>> 50ccb64e
         """ Stores values of score computation """
         self.scores = {
             "turn scores": {},
@@ -337,32 +323,6 @@
         self.scores["episode scores"][score_name] = score_value
         self.logger.info(f"{self.name}: Logged episode score {score_name}={score_value}.")
 
-<<<<<<< HEAD
-    #def log_experiment(self, **kwargs):
-    #    """
-    #    Log all experiment-specific data here, as you would set it up in the gamemaster.setup() function.
-    #    """
-    #    raise NotImplementedError()
-                        
-    def compute_scores(self, episode_interactions: Dict) -> None:
-        self.episode_interactions = episode_interactions
-        self.score_turns()
-        self.score_game()
-
-    def score_turns(self) -> None:
-        "Loop over turns, calculate and log turn-specific scores"
-        raise NotImplementedError()
-    
-    def score_game(self) -> None:
-        self.score_game_end()
-        self.score_requests()
-        self.log_main_score()
-
-    def score_game_end(self) -> None:
-        aborted = int(self.episode_interactions[ms.METRIC_ABORTED])
-        lose = int(self.episode_interactions[ms.METRIC_LOSE]) if not aborted else 0
-        success =  1 - lose if not aborted else 0
-=======
     def compute_scores(self, episode_interactions: Dict) -> None:
         self.score_turns(episode_interactions)
         self.score_game(episode_interactions)
@@ -380,39 +340,25 @@
         aborted = int(episode_interactions[ms.METRIC_ABORTED])
         lose = int(episode_interactions[ms.METRIC_LOSE]) if not aborted else 0
         success = 1 - lose if not aborted else 0
->>>>>>> 50ccb64e
 
         self.log_episode_score(ms.METRIC_ABORTED, aborted)
         self.log_episode_score(ms.METRIC_LOSE, lose)
         self.log_episode_score(ms.METRIC_SUCCESS, success)
 
-<<<<<<< HEAD
-    def score_requests(self):
-        # logging total request count, parsed, violated, and success ratio of parsed requests over all requests
-        request_count = self.episode_interactions[ms.METRIC_REQUEST_COUNT] # could also be calculated by adding parsed and violated requests
-        parsed_requests = self.episode_interactions[ms.METRIC_REQUEST_COUNT_PARSED]
-        violated_requests = self.episode_interactions[ms.METRIC_REQUEST_COUNT_VIOLATED]
-=======
     def score_requests(self, episode_interactions: Dict):
         # logging total request count, parsed, violated, and success ratio of parsed requests over all requests
         request_count = episode_interactions[
             ms.METRIC_REQUEST_COUNT]  # could also be calculated by adding parsed and violated requests
         parsed_requests = episode_interactions[ms.METRIC_REQUEST_COUNT_PARSED]
         violated_requests = episode_interactions[ms.METRIC_REQUEST_COUNT_VIOLATED]
->>>>>>> 50ccb64e
 
         self.log_episode_score(ms.METRIC_REQUEST_COUNT, request_count)
         self.log_episode_score(ms.METRIC_REQUEST_COUNT_PARSED, parsed_requests)
         self.log_episode_score(ms.METRIC_REQUEST_COUNT_VIOLATED, violated_requests)
         self.log_episode_score(ms.METRIC_REQUEST_SUCCESS, parsed_requests / request_count)
 
-<<<<<<< HEAD
-    def log_main_score(self):
-        "Replace this function call with a function that logs your main score aka BENCH_SCORE"
-=======
     def log_main_score(self, episode_interactions: Dict):
         # Replace this function call with a function that logs your main score aka BENCH_SCORE
->>>>>>> 50ccb64e
         raise NotImplementedError()
 
 
@@ -738,12 +684,7 @@
                         game_interactions = self.load_results_json(f"{rel_episode_path}/interactions",
                                                                    dialogue_pair)
 
-<<<<<<< HEAD
-                        game_scorer = self.create_game_scorer() # (experiment_config, model_pair)
-                        # game_scorer.log_experiment(**game_instance) # was originally game_master.setup() but I don't see why it would be needed to compute scores
-=======
                         game_scorer = self.create_game_scorer(experiment_config, game_instance)
->>>>>>> 50ccb64e
                         game_scorer.compute_scores(game_interactions)
                         game_scorer.store_scores(dialogue_pair, rel_episode_path)
                     except Exception:  # continue with other episodes if something goes wrong
