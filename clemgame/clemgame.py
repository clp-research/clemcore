--- conflicted
+++ resolved
@@ -688,24 +688,16 @@
                     stdout_logger.info(f"Skip experiment {experiment_name}")
                     continue
                 stdout_logger.info(f"Scoring: {experiment_name}")
-<<<<<<< HEAD
-                experiment_config = self.load_results_json(f"{experiment_dir}/experiment_{experiment_name}", dialogue_pair)
-=======
                 experiment_config = self.load_results_json(f"{experiment_dir}/experiment_{experiment_name}",
                                                            results_root, dialogue_pair)
->>>>>>> afccf94f
                 episode_dirs = [file for file in os.listdir(experiment_path)
                                 if os.path.isdir(os.path.join(experiment_path, file))]
                 error_count = 0
                 for episode_dir in tqdm(episode_dirs, desc="Scoring episodes"):
                     try:
                         rel_episode_path = f"{experiment_dir}/{episode_dir}"
-<<<<<<< HEAD
-                        game_instance = self.load_results_json(f"{rel_episode_path}/instance", dialogue_pair)
-=======
                         game_instance = self.load_results_json(f"{rel_episode_path}/instance",
                                                                results_root, dialogue_pair)
->>>>>>> afccf94f
                         game_interactions = self.load_results_json(f"{rel_episode_path}/interactions",
                                                                    results_root, dialogue_pair)
 
