from typing import List, Dict

import numpy as np

from backends import Model
from clemgame import file_utils
from clemgame import metrics
from clemgame.clemgame import GameMaster, GameBenchmark, GameScorer
from clemgame import get_logger
from games.referencegame.game import ReferenceGame
from games.referencegame.resources.localization_utils import MULTILINGUAL_PATTERNS
import re

GAME_NAME = "referencegame"
logger = get_logger(__name__)


class ReferenceGameMaster(GameMaster):

    def __init__(self, experiment: Dict, player_models: List[Model]):
        super().__init__(GAME_NAME, experiment, player_models)
        self.experiment = experiment
        self.game = None
        self.game_instance = None
<<<<<<< HEAD
        self.player_1_response_pattern = ""
        self.player_2_response_pattern = ""
        #TODO make mode a command line parameter
        self.mode = "liberal"
=======
>>>>>>> 81c5df13

    def setup(self, **game_instance):
        self.game_instance = game_instance

        self.game = ReferenceGame(self.game_instance, self.player_models)

        self.log_players({
            "GM": "Game master for referencegame",
            "Player_1": self.player_models[0].get_name(),
            "Player_2": self.player_models[1].get_name()}
        )

<<<<<<< HEAD
        self.player_1_response_pattern = self.generate_regex("p1")
        self.player_2_response_pattern = self.generate_regex("p2")

    def generate_regex(self, player: str):
        """
        Combine language specific content with regex pattern
        The regex uses 4 named groups: tag, response, content and remainder
        - model is instructed to start answer with "tag"
        - "response" combines "content" and "remainder" (in case everything should be passed on to the next player)
        - "content" is defined a the first produced paragraph (up to a newline)
        - "remainder" collects all following content
        Strict parsing mode:
        - Model response has to start with "tag" (not optional)
        - "remainder" should be "" (has to be implemented in response checking)
        Liberal parsing mode:
        - "tag" doesn't have to be at the beginning but only somewhere in the reply
        - "tag" is optional
        - "remainder" doesn't have to be empty (has to be implemented in response checking)

        :param player: string identifier of player ("p1" or "p2")
        :return: liberal regex pattern for given player in the current language
        """
        tag = content = ""
        if player == "p1":
            tag = MULTILINGUAL_PATTERNS[self.game.lang]["p1_tag"]
            content = ".+"
        elif player == "p2":
            tag = MULTILINGUAL_PATTERNS[self.game.lang]["p2_tag"]
            content = MULTILINGUAL_PATTERNS[self.game.lang]["p2_options"]
        if self.mode == "strict":
            return f'^(?P<tag>{tag})\s*(?P<response>(?P<content>{content})\n*(?P<remainder>(.|\n)*))'
        else:
            return f'(?P<tag>{tag})?\s*(?P<response>(?P<content>{content})\n*(?P<remainder>(.|\n)*))'

=======
>>>>>>> 81c5df13
    @classmethod
    def applies_to(cls, game_name: str) -> bool:
        return game_name == GAME_NAME

    def play(self) -> None:
        logger.info("Game turn: %d", self.game.turn_count)
        self.turn()

    def turn(self):

        self.log_next_turn()

        # generate referring expression - Player 1 side

        self.game.given_instruction.add_user_message(self.game.player_1_prompt_header)

        # log the game master to player 1
        action = {'type': 'send message', 'content': self.game.given_instruction.user_messages[-1]}
        self.log_event(from_="GM", to="Player 1", action=action)

        player_1_prompt, player_1_response, player_1_response_text = self.game.instruction_giver(
            self.game.given_instruction, None)

        # log the retrieved utterance
        action = {'type': 'get message', 'content': player_1_response_text}
        self.log_event(from_="Player 1", to="GM", action=action, call=(player_1_prompt, player_1_response))

        self.game.given_instruction.add_system_message(player_1_response_text)

<<<<<<< HEAD
        player_1_pattern = re.compile(self.player_1_response_pattern, re.IGNORECASE)
        p1_match = re.match(player_1_pattern, player_1_response_text)
        match = False
        if p1_match:
            if self.mode == "liberal":
                # we don't care how much the model generates
                action = {'type': 'parse', 'content': player_1_response_text,
                          'expression': p1_match.group('response')}
                self.log_event(from_="GM", to="GM", action=action)
                match = True
            elif self.mode == "strict":
                # the model should not produce more than one paragraph
                if p1_match.group('remainder') == "":
                    # we only pass on the expression
                    action = {'type': 'parse', 'content': player_1_response_text,
                              'expression': p1_match.group('content')}
                    self.log_event(from_="GM", to="GM", action=action)
                    match = True

        if not match:
            # if the Player 1 message doesn't match the rule in the given mode
=======
        player_1_pattern = re.compile(self.game.player_1_response_pattern, re.IGNORECASE)
        p1_match = re.match(player_1_pattern, player_1_response_text)
        if p1_match and p1_match.group('remainder') == "":

            action = {'type': 'parse', 'content': player_1_response_text,
                      'expression': p1_match.group('content')}
            self.log_event(from_="GM", to="GM", action=action)
            
        else:
            # if the Player 1 message don't match the rule => start with "Expression: " and contains only one paragraph
>>>>>>> 81c5df13
            # log the message and abort the game
            action = {'type': 'invalid format', 'content': 'Invalid generated expression',
                      'original_content': player_1_response_text}
            self.log_event(from_="GM", to="GM", action=action)

            return

        # guess the grid - Player 2 side

        self.game.followed_instruction.add_user_message(
            self.game.player_2_prompt_header.replace('TARGET_EXPRESSION', player_1_response_text))

        # log the game master to player 2
        action = {'type': 'send message', 'content': self.game.followed_instruction.user_messages[-1]}
        self.log_event(from_="GM", to="Player 2", action=action)

        player_2_prompt, player_2_response, player_2_response_text = self.game.instruction_follower(
            self.game.followed_instruction, None)

        self.game.followed_instruction.add_system_message(player_2_response_text)

        self.game.turn_count += 1

        # log the retrieved utterance
        action = {'type': 'get message', 'content': player_2_response_text}
        self.log_event(from_="Player 2", to="GM", action=action, call=(player_2_prompt, player_2_response))
<<<<<<< HEAD

        # check if the Player 2 message matches the rule => start with "Answer: " and generate only the label
        player_2_pattern = re.compile(self.player_2_response_pattern, re.IGNORECASE)
        p2_match = re.match(player_2_pattern, player_2_response_text)
        match = False
        if p2_match:
            if self.mode == "liberal":
                # we don't care how much more the model generates,
                # but we collect only the given option
                action = {'type': 'parse', 'content': player_2_response_text,
                          'answer': p2_match.group('content')}
                self.log_event(from_="GM", to="GM", action=action)
                match = True
            elif self.mode == "strict":
                # the model should not produce more than one paragraph
                if p2_match.group('remainder') == "":
                    action = {'type': 'parse', 'content': player_2_response_text,
                              'answer': p2_match.group('content')}
                    self.log_event(from_="GM", to="GM", action=action)
                    match = True

        if not match:
=======


        # check if the Player 2 message matches the rule => start with "Answer: " and generate only the label
        player_2_pattern = re.compile(self.game.player_2_response_pattern, re.IGNORECASE)
        p2_match = re.match(player_2_pattern, player_2_response_text)
        if p2_match and p2_match.group('remainder') == "":

            action = {'type': 'parse', 'content': player_2_response_text,
                      'answer': p2_match.group('content')}
            self.log_event(from_="GM", to="GM", action=action)

        else:
>>>>>>> 81c5df13
            # abort the game if the output doesn't match the rule
            action = {'type': 'invalid format', 'content': 'Invalid generated choice',
                      'original_content': player_2_response_text}
            self.log_event(from_="GM", to="GM", action=action)


class ReferenceGameScorer(GameScorer):

    def __init__(self, experiment: Dict, game_instance: Dict):
        super().__init__(GAME_NAME, experiment, game_instance)
        self.target_grid_name = game_instance["target_grid_name"]

    def compute_scores(self, episode_interactions: Dict) -> None:
        '''
        Compute and log scores for one episode of referencegame.
        :param episode_interactions: the game episode interactions log
        '''
<<<<<<< HEAD

        # For referencegame, there is just one turn (one exchange of p1-p2 is logged as one turn)
        turn = episode_interactions["turns"][0]
        turn_index = 0

        aborted = False

=======
        
        # For referencegame, there is just one turn (one exchange of p1-p2 is logged as one turn) 
        turn = episode_interactions["turns"][0]
        turn_index = 0
        
        aborted = False

>>>>>>> 81c5df13
        turn_request_count = 0
        turn_parsed_request_count = 0
        episode_request_count = 0
        episode_parsed_request_count = 0

        success = 0

        # evaluate Player 1
        turn_request_count += 1
        episode_request_count += 1
        # check if the Player 1 message followed the rule
        # (true if third interaction (GM to GM) has type "parse")
        if turn[2]['action']['type'] == "parse":
            turn_parsed_request_count += 1
            episode_parsed_request_count += 1
<<<<<<< HEAD

=======
            
>>>>>>> 81c5df13
            # log the Player 1 - message length
            p1_expression = turn[2]['action']['expression']
            expression_length = len(p1_expression)
            self.log_turn_score(turn_index, 'Generated Expression Length', expression_length)
            # as there is just one turn, this is the same as episode scores
            self.log_episode_score('Generated Expression Length', expression_length)

            # log the Player 1 - number of tokens in the generated expression
            number_of_tokens = len(p1_expression.split(' '))
            self.log_turn_score(turn_index, 'Generated Expression Number of Tokens', number_of_tokens)
            # as there is just one turn, this is the same as episode scores
            self.log_episode_score('Generated Expression Number of Tokens', number_of_tokens)

            # evaluate Player 2 (only if Player 1's response was valid)
            turn_request_count += 1
            episode_request_count += 1
            # check if the Player 2 message matched the rule
            # (true if sixth interaction (GM to GM) has type "parse")
            if turn[5]['action']['type'] == "parse":
                turn_parsed_request_count += 1
                episode_parsed_request_count += 1
                # check if the target grid number matches the output from Player 2
                player_2_answer = turn[5]['action']['answer']
                if player_2_answer.lower() == self.target_grid_name.lower():
                    success = 1
<<<<<<< HEAD
                self.log_episode_score('Aborted at Player 1', 0)
                self.log_episode_score('Aborted at Player 2', 0)
            else:
                self.log_episode_score('Aborted at Player 1', 0)
=======
            else:
>>>>>>> 81c5df13
                self.log_episode_score('Aborted at Player 2', 1)
                aborted = True
        else:
            self.log_episode_score('Aborted at Player 1', 1)
<<<<<<< HEAD
            self.log_episode_score('Aborted at Player 2', 0)
=======
>>>>>>> 81c5df13
            self.log_turn_score(turn_index, 'Generated Expression Length', np.nan)
            self.log_episode_score('Generated Expression Length', np.nan)
            self.log_turn_score(turn_index, 'Generated Expression Number of Tokens', np.nan)
            self.log_episode_score('Generated Expression Number of Tokens', np.nan)
            aborted = True

<<<<<<< HEAD
=======

>>>>>>> 81c5df13
        # log the turn request count, parsed & violated request counts
        self.log_turn_score(turn_index, metrics.METRIC_REQUEST_COUNT, turn_request_count)
        self.log_turn_score(turn_index, metrics.METRIC_REQUEST_COUNT_PARSED, turn_parsed_request_count)
        self.log_turn_score(turn_index, metrics.METRIC_REQUEST_COUNT_VIOLATED,
                            turn_request_count - turn_parsed_request_count)
        self.log_turn_score(turn_index, metrics.METRIC_SUCCESS, success)

        # log the episode request count, parsed & violated request counts
        self.log_episode_score(metrics.METRIC_REQUEST_COUNT, episode_request_count)
        self.log_episode_score(metrics.METRIC_REQUEST_COUNT_PARSED, episode_parsed_request_count)
<<<<<<< HEAD
        self.log_episode_score(metrics.METRIC_REQUEST_COUNT_VIOLATED,
                               episode_request_count - episode_parsed_request_count)

        self.log_episode_score(metrics.METRIC_ABORTED, int(aborted))
        success = success if not aborted else np.nan
        self.log_episode_score(metrics.METRIC_SUCCESS, success)
        loose = 1 - success if not aborted else np.nan
        self.log_episode_score(metrics.METRIC_LOSE, loose)

=======
        self.log_episode_score(metrics.METRIC_REQUEST_COUNT_VIOLATED, episode_request_count - episode_parsed_request_count)
        self.log_episode_score(metrics.METRIC_SUCCESS, success)
        self.log_episode_score(metrics.METRIC_LOSE, 1 - success)
        self.log_episode_score(metrics.METRIC_ABORTED, int(aborted))

>>>>>>> 81c5df13
        bench_score = success * 100 if not aborted else np.nan
        self.log_episode_score(metrics.BENCH_SCORE, bench_score)

        request_success_ratio = round(episode_parsed_request_count / float(episode_request_count), 4)
        self.log_episode_score(metrics.METRIC_REQUEST_SUCCESS, request_success_ratio)


class ReferenceGameBenchmark(GameBenchmark):

    def __init__(self):
        super().__init__(GAME_NAME)

    def get_description(self):
        return "Reference Game between two agents " \
               "where one has to describe one of three grids " \
               "and the other has to guess which one it is."

    def create_game_master(self, experiment: Dict, player_models: List[Model]) -> GameMaster:
        return ReferenceGameMaster(experiment, player_models)

    def create_game_scorer(self, experiment: Dict, game_instance: Dict) -> GameScorer:
        return ReferenceGameScorer(experiment, game_instance)


def main():
    # select one instance
    experiments = file_utils.load_json("in/instances.json", "referencegame")
    instance = experiments["experiments"][0]["game_instances"][0]
    master = ReferenceGameMaster(instance, ["gpt-3.5-turbo", "gpt-3.5-turbo"])
    master.setup(**instance)
    master.play()


if __name__ == '__main__':
    main()<|MERGE_RESOLUTION|>--- conflicted
+++ resolved
@@ -22,13 +22,11 @@
         self.experiment = experiment
         self.game = None
         self.game_instance = None
-<<<<<<< HEAD
         self.player_1_response_pattern = ""
         self.player_2_response_pattern = ""
         #TODO make mode a command line parameter
-        self.mode = "liberal"
-=======
->>>>>>> 81c5df13
+        self.mode = "strict" # "liberal"
+
 
     def setup(self, **game_instance):
         self.game_instance = game_instance
@@ -41,7 +39,6 @@
             "Player_2": self.player_models[1].get_name()}
         )
 
-<<<<<<< HEAD
         self.player_1_response_pattern = self.generate_regex("p1")
         self.player_2_response_pattern = self.generate_regex("p2")
 
@@ -76,8 +73,7 @@
         else:
             return f'(?P<tag>{tag})?\s*(?P<response>(?P<content>{content})\n*(?P<remainder>(.|\n)*))'
 
-=======
->>>>>>> 81c5df13
+
     @classmethod
     def applies_to(cls, game_name: str) -> bool:
         return game_name == GAME_NAME
@@ -107,7 +103,6 @@
 
         self.game.given_instruction.add_system_message(player_1_response_text)
 
-<<<<<<< HEAD
         player_1_pattern = re.compile(self.player_1_response_pattern, re.IGNORECASE)
         p1_match = re.match(player_1_pattern, player_1_response_text)
         match = False
@@ -129,18 +124,6 @@
 
         if not match:
             # if the Player 1 message doesn't match the rule in the given mode
-=======
-        player_1_pattern = re.compile(self.game.player_1_response_pattern, re.IGNORECASE)
-        p1_match = re.match(player_1_pattern, player_1_response_text)
-        if p1_match and p1_match.group('remainder') == "":
-
-            action = {'type': 'parse', 'content': player_1_response_text,
-                      'expression': p1_match.group('content')}
-            self.log_event(from_="GM", to="GM", action=action)
-            
-        else:
-            # if the Player 1 message don't match the rule => start with "Expression: " and contains only one paragraph
->>>>>>> 81c5df13
             # log the message and abort the game
             action = {'type': 'invalid format', 'content': 'Invalid generated expression',
                       'original_content': player_1_response_text}
@@ -167,7 +150,6 @@
         # log the retrieved utterance
         action = {'type': 'get message', 'content': player_2_response_text}
         self.log_event(from_="Player 2", to="GM", action=action, call=(player_2_prompt, player_2_response))
-<<<<<<< HEAD
 
         # check if the Player 2 message matches the rule => start with "Answer: " and generate only the label
         player_2_pattern = re.compile(self.player_2_response_pattern, re.IGNORECASE)
@@ -190,20 +172,6 @@
                     match = True
 
         if not match:
-=======
-
-
-        # check if the Player 2 message matches the rule => start with "Answer: " and generate only the label
-        player_2_pattern = re.compile(self.game.player_2_response_pattern, re.IGNORECASE)
-        p2_match = re.match(player_2_pattern, player_2_response_text)
-        if p2_match and p2_match.group('remainder') == "":
-
-            action = {'type': 'parse', 'content': player_2_response_text,
-                      'answer': p2_match.group('content')}
-            self.log_event(from_="GM", to="GM", action=action)
-
-        else:
->>>>>>> 81c5df13
             # abort the game if the output doesn't match the rule
             action = {'type': 'invalid format', 'content': 'Invalid generated choice',
                       'original_content': player_2_response_text}
@@ -221,7 +189,6 @@
         Compute and log scores for one episode of referencegame.
         :param episode_interactions: the game episode interactions log
         '''
-<<<<<<< HEAD
 
         # For referencegame, there is just one turn (one exchange of p1-p2 is logged as one turn)
         turn = episode_interactions["turns"][0]
@@ -229,15 +196,6 @@
 
         aborted = False
 
-=======
-        
-        # For referencegame, there is just one turn (one exchange of p1-p2 is logged as one turn) 
-        turn = episode_interactions["turns"][0]
-        turn_index = 0
-        
-        aborted = False
-
->>>>>>> 81c5df13
         turn_request_count = 0
         turn_parsed_request_count = 0
         episode_request_count = 0
@@ -253,11 +211,7 @@
         if turn[2]['action']['type'] == "parse":
             turn_parsed_request_count += 1
             episode_parsed_request_count += 1
-<<<<<<< HEAD
-
-=======
-            
->>>>>>> 81c5df13
+
             # log the Player 1 - message length
             p1_expression = turn[2]['action']['expression']
             expression_length = len(p1_expression)
@@ -283,32 +237,22 @@
                 player_2_answer = turn[5]['action']['answer']
                 if player_2_answer.lower() == self.target_grid_name.lower():
                     success = 1
-<<<<<<< HEAD
+
                 self.log_episode_score('Aborted at Player 1', 0)
                 self.log_episode_score('Aborted at Player 2', 0)
             else:
                 self.log_episode_score('Aborted at Player 1', 0)
-=======
-            else:
->>>>>>> 81c5df13
                 self.log_episode_score('Aborted at Player 2', 1)
                 aborted = True
         else:
             self.log_episode_score('Aborted at Player 1', 1)
-<<<<<<< HEAD
             self.log_episode_score('Aborted at Player 2', 0)
-=======
->>>>>>> 81c5df13
             self.log_turn_score(turn_index, 'Generated Expression Length', np.nan)
             self.log_episode_score('Generated Expression Length', np.nan)
             self.log_turn_score(turn_index, 'Generated Expression Number of Tokens', np.nan)
             self.log_episode_score('Generated Expression Number of Tokens', np.nan)
             aborted = True
 
-<<<<<<< HEAD
-=======
-
->>>>>>> 81c5df13
         # log the turn request count, parsed & violated request counts
         self.log_turn_score(turn_index, metrics.METRIC_REQUEST_COUNT, turn_request_count)
         self.log_turn_score(turn_index, metrics.METRIC_REQUEST_COUNT_PARSED, turn_parsed_request_count)
@@ -319,7 +263,6 @@
         # log the episode request count, parsed & violated request counts
         self.log_episode_score(metrics.METRIC_REQUEST_COUNT, episode_request_count)
         self.log_episode_score(metrics.METRIC_REQUEST_COUNT_PARSED, episode_parsed_request_count)
-<<<<<<< HEAD
         self.log_episode_score(metrics.METRIC_REQUEST_COUNT_VIOLATED,
                                episode_request_count - episode_parsed_request_count)
 
@@ -329,13 +272,6 @@
         loose = 1 - success if not aborted else np.nan
         self.log_episode_score(metrics.METRIC_LOSE, loose)
 
-=======
-        self.log_episode_score(metrics.METRIC_REQUEST_COUNT_VIOLATED, episode_request_count - episode_parsed_request_count)
-        self.log_episode_score(metrics.METRIC_SUCCESS, success)
-        self.log_episode_score(metrics.METRIC_LOSE, 1 - success)
-        self.log_episode_score(metrics.METRIC_ABORTED, int(aborted))
-
->>>>>>> 81c5df13
         bench_score = success * 100 if not aborted else np.nan
         self.log_episode_score(metrics.BENCH_SCORE, bench_score)
 
@@ -362,9 +298,9 @@
 
 def main():
     # select one instance
-    experiments = file_utils.load_json("in/instances.json", "referencegame")
+    experiments = file_utils.load_json("in/instances_v1.5_en.json", "referencegame")
     instance = experiments["experiments"][0]["game_instances"][0]
-    master = ReferenceGameMaster(instance, ["gpt-3.5-turbo", "gpt-3.5-turbo"])
+    master = ReferenceGameMaster(instance, ["fsc-openchat-3.5-0106", "fsc-openchat-3.5-0106git a"])
     master.setup(**instance)
     master.play()
 
