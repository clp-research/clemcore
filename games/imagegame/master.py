--- conflicted
+++ resolved
@@ -376,13 +376,8 @@
     def get_description(self):
         return "Image Game simulation to generate referring expressions and fill a grid accordingly"
 
-<<<<<<< HEAD
     def create_game_master(self, experiment: Dict, player_models: List[Model]) -> GameMaster:
         return ImageGameMaster(experiment, player_models)
-=======
-    def create_game_master(self, experiment: Dict, player_backends: List[str]) -> GameMaster:
-        return ImageGameMaster(experiment, player_backends)
 
     def create_game_scorer(self, experiment: Dict, game_instance: Dict) -> GameScorer:
-        return ImageGameScorer(experiment, game_instance)
->>>>>>> 5ab04d02
+        return ImageGameScorer(experiment, game_instance)