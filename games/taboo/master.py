--- conflicted
+++ resolved
@@ -2,10 +2,7 @@
 
 import numpy as np
 
-<<<<<<< HEAD
-=======
 from backends import Model
->>>>>>> 50ccb64e
 from clemgame.clemgame import GameMaster, GameBenchmark, Player, DialogueGameMaster, GameScorer
 from clemgame.metrics import METRIC_ABORTED, METRIC_SUCCESS, METRIC_LOSE, METRIC_REQUEST_COUNT, \
     METRIC_REQUEST_COUNT_VIOLATED, METRIC_REQUEST_COUNT_PARSED, METRIC_REQUEST_SUCCESS, BENCH_SCORE
@@ -207,16 +204,10 @@
             # which would be player 1's initial clue.
             self.log_message_to(self.guesser, self.guesser_initial_prompt)
 
-<<<<<<< HEAD
-class TabooScorer(GameScorer):
-    def __init__(self):
-        super().__init__(GAME_NAME)
-=======
 
 class TabooScorer(GameScorer):
     def __init__(self, experiment: Dict, game_instance: Dict):
         super().__init__(GAME_NAME, experiment, game_instance)
->>>>>>> 50ccb64e
 
     def compute_scores(self, episode_interactions: Dict) -> None:
         """ Episode level scores"""
@@ -308,19 +299,11 @@
     def get_description(self):
         return "Taboo game between two agents where one has to describe a word for the other to guess."
 
-<<<<<<< HEAD
-    def create_game_master(self, experiment: Dict, player_backends: List[str]) -> GameMaster:
-        return Taboo(experiment, player_backends)
-    
-    def create_game_scorer(self) -> GameScorer:
-        return TabooScorer()
-=======
     def create_game_master(self, experiment: Dict, player_models: List[Model]) -> GameMaster:
         return Taboo(experiment, player_models)
 
     def create_game_scorer(self, experiment: Dict, game_instance: Dict) -> GameScorer:
         return TabooScorer(experiment, game_instance)
->>>>>>> 50ccb64e
 
 
 def main():
