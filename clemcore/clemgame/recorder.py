import collections
import copy
import logging
import os
from abc import ABC, abstractmethod
from datetime import datetime
from typing import Dict, Tuple, Any, List

from clemcore.clemgame.metrics import METRIC_REQUEST_COUNT, METRIC_REQUEST_COUNT_VIOLATED, METRIC_REQUEST_COUNT_PARSED
from clemcore import get_version

from clemcore.clemgame.resources import store_results_file

module_logger = logging.getLogger(__name__)


class GameRecorder(ABC):
    """Generic class for creating game records."""

    @abstractmethod
    def log_next_round(self):
        """Call this method to group interactions per turn."""
        pass

    @abstractmethod
    def count_request(self):
        pass

    @abstractmethod
    def count_request_violation(self):
        pass

    @abstractmethod
    def log_key(self, key, value):
        """Add a key and value to the internal log.
        Args:
            key: A string to identify the kind of log entry to be made.
            value: The content of the entry to be logged.
        """
        pass

    @abstractmethod
    def log_player(self, player_name: str, game_role: str, model_name: str):
        """Log a player of this game episode.
        Args:
            player_name: The player's name, usually "Player 1", "Player 2" or "Game Master"
            game_role: the role in the game e.g. Guesser or Answerer
            model_name: the name of the used model; CustomResponseModels resolve to "programmatic"
        """
        pass

    @abstractmethod
    def log_event(self, from_, to, action, call=None):
        """Add an event to the internal log.
        It can be only an action or an action plus an API call that should have the same timestamp as the action.
        Args:
            from_: The identifier string of the Player/GM that originated the action.
            to: The identifier string of the Player/GM target of the action.
            action: The benchmark action to be logged.
            call: If given, this is a tuple whose first element is the input prompt object (after API-specific
                manipulation) as passed to the API and the second element is the raw response object as returned by the
                API.
        """
        pass

    @abstractmethod
    def store_records(self, results_root, dialogue_pair_desc, game_record_dir):
        """Store benchmark records.
        Raise warnings if a mandatory element is empty or format is wrong.
        Args:
            results_root: The root path to the results directory.
            dialogue_pair_desc: A string combining the Player pair names to be used as directory name.
            game_record_dir: The game's record directory path.
        """
        pass

    @abstractmethod
    def store_image(self, image_data: bytes, filename: str) -> str:
        """Store an image in the results directory.
        Args:
            image_data: The image data as bytes.
            filename: The filename for the image.
        Returns:
            The path to the stored image file.
        """
        pass


class NoopGameRecorder(GameRecorder):
    """Placeholder class for GameMaster initialization, does not actually record anything."""

    def __init__(self):
        self.interactions = []
        self.requests = []
        self.auto_count_logging = False  # see DefaultGameRecorder

    def log_next_round(self):
        pass

    def count_request(self):
        pass

    def count_request_violation(self):
        pass

    def log_key(self, key, value):
        pass

    def log_player(self, player_name: str, game_role: str, model_name: str):
        pass

    def log_event(self, from_, to, action, call=None):
        pass

    def store_records(self, results_root, dialogue_pair_desc, game_record_dir):
        pass

    def store_image(self, image_data: bytes, filename: str) -> str:
        return ""


class DefaultGameRecorder(GameRecorder):
    """Default game recorder with common methods for recording game episodes."""

<<<<<<< HEAD
    def __init__(self, game_name: str, experiment_name: str, game_id: int, dialogue_pair: str, episode_dir: str = None):
=======
    def __init__(self, game_name: str, experiment_name: str, game_id: int, results_folder: str, player_model_infos: Dict):
>>>>>>> c7c99912
        self._game_name = game_name
        self._current_round = 0
        """ Stores players and turn during the runs """
        self.interactions = {
            "meta": dict(game_name=game_name,
                         experiment_name=experiment_name,
                         game_id=game_id,
<<<<<<< HEAD
                         dialogue_pair=dialogue_pair,
                         episode_dir=episode_dir,
=======
                         results_folder=results_folder,
>>>>>>> c7c99912
                         clem_version=get_version()),
            "player_models": player_model_infos,
            # already add Game Master
            "players": collections.OrderedDict(GM=dict(game_role="Game Master", model_name="programmatic")),
            # already prepare to log the first round of turns
            "turns": [[]]
        }
        """ Stores calls to the API """
        self.requests = []
        """ Keep track of player response metrics"""
        self.requests_counts = [0]  # count per round (initially zero)
        self.violated_requests_counts = [0]  # count per round (initially zero)
        self.successful_requests_counts = [0]  # count per round (initially zero)
        # For legacy games, the counts were logged by the games.
        # New games can rely on the count logging by the recorder.
        self.auto_count_logging = True

    def log_next_round(self):
        """Call this method to group interactions per turn."""
        self._current_round += 1
        self.interactions["turns"].append([])
        self.requests_counts.append(0)
        self.violated_requests_counts.append(0)
        self.successful_requests_counts.append(0)

    def count_request_violation(self):
        self.violated_requests_counts[self._current_round] += 1
        self.successful_requests_counts[self._current_round] -= 1

    def count_request(self):
        self.requests_counts[self._current_round] += 1
        self.successful_requests_counts[self._current_round] += 1  # until parse error detected

    def log_key(self, key: str, value: Any):
        """Add a key and value to the internal log.
        Args:
            key: A string to identify the kind of log entry to be made.
            value: The content of the entry to be logged.
        """
        self.interactions[key] = value
        module_logger.debug(f"{self._game_name}: Logged a game-specific interaction key: {key}.")

    def log_player(self, player_name: str, game_role: str, model_name: str):
        """Log a player of this game episode.

        Args:
            player_name: The player's name, usually "Player 1" or "Player 2"
            game_role: the role in the game e.g. Guesser or Answerer
            model_name: the name of the used model; CustomResponseModels resolve to "programmatic"
        """
        player_info = {
            "game_role": game_role,
            "model_name": model_name
        }
        self.interactions["players"][player_name] = player_info
        module_logger.info(f"{self._game_name}: Logged {player_name}: {player_info}")

    def log_event(self, from_: str, to: str, action: Dict, call: Tuple[Any, Any] = None):
        """Add an event to the internal log.
        It can be only an action or an action plus an API call that should have the same timestamp as the action.
        Args:
            from_: The identifier string of the Player/GM that originated the action.
            to: The identifier string of the Player/GM target of the action.
            action: The benchmark action to be logged.
            call: If given, this is a tuple whose first element is the input prompt object (after API-specific
                manipulation) as passed to the API and the second element is the raw response object as returned by the
                API.
        """
        timestamp = datetime.now().isoformat()
        action_obj = {
            "from": from_,
            "to": to,
            "timestamp": timestamp,
            "action": action
        }
        self.interactions["turns"][self._current_round].append(copy.deepcopy(action_obj))
        module_logger.info(
            f"{self._game_name}: Logged {action['type']} action ({from_}->{to}).")
        if call:
            call_obj = {
                "timestamp": timestamp,
                "manipulated_prompt_obj": self._needs_copy(call[0]),
                "raw_response_obj": self._needs_copy(call[1])
            }
            self.requests.append(call_obj)
            module_logger.info(f"{self._game_name}: Logged a call with timestamp {timestamp}")

    @staticmethod
    def _needs_copy(call_obj):
        """Deepcopy objects that may otherwise lead to reference issues.
        Args:
            call_obj: The object to be deep-copied for safety.
        Returns:
            The deep-copy of the passed object, or the original object if it is safe to use.
        """
        if isinstance(call_obj, Dict) or isinstance(call_obj, List):
            return copy.deepcopy(call_obj)
        elif isinstance(call_obj, str):
            return call_obj[:]
        return call_obj

    def store_image(self, image_data: bytes, filename: str) -> str:
        """Store an image in the results directory.

        Args:
            image_data: The image data as bytes.
            filename: The filename for the image.

        Returns:
            The path to the stored image file.
        """
        try:
            meta = self.interactions["meta"]
            dialogue_pair = meta.get("dialogue_pair")
            game_name = meta.get("game_name", "portalgame")
            results_dir = "results"
            episode_dir = meta.get("episode_dir")

            images_dir = os.path.join(results_dir, dialogue_pair, game_name, episode_dir, "images")
            os.makedirs(images_dir, exist_ok=True)

            filepath = os.path.join(images_dir, filename)

            with open(filepath, 'wb') as f:
                f.write(image_data)

            module_logger.info(f"{self._game_name}: Stored image to {filepath}")
            return filepath

        except Exception as e:
            module_logger.error(f"{self._game_name}: Failed to store image {filename}: {e}")
            return ""

    def store_records(self, results_root: str, dialogue_pair_desc: str, game_record_dir: str):
        """Store benchmark records.
        Raise warnings if a mandatory element is empty or format is wrong.
        Args:
            results_root: The root path to the results directory.
            dialogue_pair_desc: A string combining the Player pair names to be used as directory name.
            game_record_dir: The game's record directory path.
        """
        for name in self.interactions["players"]:
            """The transcript builder relies on specific player identifiers."""
            try:
                assert name == "GM" or name.startswith("Player ")
            except AssertionError:
                module_logger.warning(f"Invalid player identifiers, html builder won't work.")
        if not self.interactions["turns"]:
            module_logger.warning(f"Interaction logs are missing!")
        if not self.requests:
            module_logger.warning(f"No calls logged!")

        # add default framework metrics
        if self.auto_count_logging:
            self.log_key(METRIC_REQUEST_COUNT, self.requests_counts)
            self.log_key(METRIC_REQUEST_COUNT_VIOLATED, self.violated_requests_counts)
            self.log_key(METRIC_REQUEST_COUNT_PARSED, self.successful_requests_counts)

        store_results_file(self._game_name, self.interactions,
                           "interactions.json",
                           dialogue_pair_desc,
                           sub_dir=game_record_dir,
                           results_dir=results_root)
        store_results_file(self._game_name, self.requests,
                           "requests.json",
                           dialogue_pair_desc,
                           sub_dir=game_record_dir,
                           results_dir=results_root)<|MERGE_RESOLUTION|>--- conflicted
+++ resolved
@@ -122,11 +122,7 @@
 class DefaultGameRecorder(GameRecorder):
     """Default game recorder with common methods for recording game episodes."""
 
-<<<<<<< HEAD
-    def __init__(self, game_name: str, experiment_name: str, game_id: int, dialogue_pair: str, episode_dir: str = None):
-=======
-    def __init__(self, game_name: str, experiment_name: str, game_id: int, results_folder: str, player_model_infos: Dict):
->>>>>>> c7c99912
+    def __init__(self, game_name: str, experiment_name: str, game_id: int, results_folder: str, episode_dir: str, player_model_infos: Dict):
         self._game_name = game_name
         self._current_round = 0
         """ Stores players and turn during the runs """
@@ -134,12 +130,8 @@
             "meta": dict(game_name=game_name,
                          experiment_name=experiment_name,
                          game_id=game_id,
-<<<<<<< HEAD
-                         dialogue_pair=dialogue_pair,
+                         results_folder=results_folder,
                          episode_dir=episode_dir,
-=======
-                         results_folder=results_folder,
->>>>>>> c7c99912
                          clem_version=get_version()),
             "player_models": player_model_infos,
             # already add Game Master
@@ -254,11 +246,11 @@
         try:
             meta = self.interactions["meta"]
             dialogue_pair = meta.get("dialogue_pair")
-            game_name = meta.get("game_name", "portalgame")
-            results_dir = "results"
+            game_name = meta.get("game_name")
+            results_dir = meta.get("results_folder")
             episode_dir = meta.get("episode_dir")
 
-            images_dir = os.path.join(results_dir, dialogue_pair, game_name, episode_dir, "images")
+            images_dir = os.path.join(results_dir, game_name, episode_dir, "images")
             os.makedirs(images_dir, exist_ok=True)
 
             filepath = os.path.join(images_dir, filename)
