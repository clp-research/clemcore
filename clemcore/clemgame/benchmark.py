--- conflicted
+++ resolved
@@ -194,8 +194,8 @@
             experiment_config["player_models"] = player_models_infos
 
             experiment_record_dir = f"{experiment_idx}_{experiment_name}"
-            store_json(experiment_config, "experiment.json",
-                       os.path.join(results_dir, player_models_folder, self.game_name, experiment_record_dir))
+            experiment_record_path = os.path.join(results_dir, player_models_folder, self.game_name, experiment_record_dir)
+            store_json(experiment_config, "experiment.json", experiment_record_path)
 
             episode_counter = 0
             error_count = 0
@@ -217,15 +217,10 @@
                                                                f"episode_{episode_counter}"))
                 game_recorder = DefaultGameRecorder(self.game_name,
                                                     experiment_name,  # meta info for transcribe
-<<<<<<< HEAD
-                                                    game_id,  # meta info for transcribe
-                                                    dialogue_pair_desc, # meta info for transcribe
-                                                    episode_dir)  # meta info for transcribe
-=======
                                                     task_id,  # meta info for transcribe
                                                     player_models_folder,  # meta info for transcribe
-                                                    player_models_infos)
->>>>>>> c7c99912
+                                                    episode_dir, #  meta info for transcribe
+                                                    player_models_infos)  # meta info for transcribe
                 try:
                     game_master = self.create_game_master(experiment_config, player_models)
                     game_master.game_recorder = game_recorder
