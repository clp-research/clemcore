--- conflicted
+++ resolved
@@ -1137,8 +1137,6 @@
       "parameters": "1.7B"
   },
   {
-<<<<<<< HEAD
-=======
       "model_name": "Qwen2.5-Coder-32B-Instruct",
       "backend": "huggingface_local",
       "huggingface_id": "Qwen/Qwen2.5-Coder-32B-Instruct",
@@ -1169,7 +1167,6 @@
       "parameters": "7B"
   },
   {
->>>>>>> 6bf48d51
       "model_name": "salamandra-7b-instruct",
       "backend": "huggingface_local",
       "huggingface_id": "BSC-LT/salamandra-7b-instruct",
@@ -1180,7 +1177,6 @@
       "parameters": "7B"
   },
   {
-<<<<<<< HEAD
       "model_name": "Llama-3.1-Nemotron-70B-Instruct-HF",
       "backend": "huggingface_local",
       "huggingface_id": "nvidia/Llama-3.1-Nemotron-70B-Instruct-HF",
@@ -1189,7 +1185,8 @@
       "release_date": "2024-10-12",
       "open_weight": true,
       "parameters": "70B"
-=======
+  },
+  {
       "model_name": "TowerInstruct-13B-v0.1",
       "backend": "huggingface_local",
       "huggingface_id": "Unbabel/TowerInstruct-13B-v0.1",
@@ -1218,9 +1215,6 @@
       "release_date": "2024-11-20",
       "open_weight": true,
       "parameters": "8B"
-    
-    
->>>>>>> 6bf48d51
   },
   {
       "model_name": "Qwen1.5-0.5B-Chat-GGUF-q8",
