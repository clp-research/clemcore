[
  {
      "model_name": "openchat",
      "model_id": "openchat-3.5-0106",
      "backend": "openai_compatible",
      "release_date": "2024-01-06",
      "open_weight": true,
      "parameters": "7B"
  },
  {
      "model_name": "codellama-34b",
      "model_id": "codellama-34b-instruct",
      "backend": "openai_compatible",
      "release_date": "2023-08-24",
      "open_weight": true,
      "parameters": "34B"
  },
  {
      "model_name": "Llama-3-70B-Instruct-Anyscale",
      "model_id": "meta-llama/Meta-Llama-3-70B-Instruct",
      "backend": "openai_compatible",
      "release_date": "2024-04-18",
      "open_weight": true,
      "parameters": "70B"
  },
  {
      "model_name": "Llama-3-70B-Together.ai",
      "model_id": "meta-llama/Llama-3-70b-chat-hf",
      "backend": "openai_compatible",
      "release_date": "2024-04-18",
      "open_weight": true,
      "parameters": "70B"
  },
  {
      "model_name": "Llama-3-8B-Together.ai",
      "model_id": "meta-llama/Llama-3-8b-chat-hf",
      "backend": "openai_compatible",
      "release_date": "2024-04-18",
      "open_weight": true,
      "parameters": "8B"
  },
  {
      "model_name": "Llama-3-8B-Instruct-Anyscale",
      "model_id": "meta-llama/Meta-Llama-3-8B-Instruct",
      "backend": "openai_compatible",
      "release_date": "2024-04-18",
      "open_weight": true,
      "parameters": "8B"
  },
  {
      "model_name": "Meta-Llama-3.1-405B-Instruct-Turbo",
      "model_id": "meta-llama/Meta-Llama-3.1-405B-Instruct-Turbo",
      "backend": "openai_compatible",
      "release_date": "2024-07-23",
      "open_weight": true,
      "parameters": "405B"
  },
  {
      "model_name": "Mixtral-8x22B-Instruct-v0.1",
      "model_id": "mistralai/Mixtral-8x22B-Instruct-v0.1",
      "backend": "openai_compatible",
      "release_date": "2024-04-17",
      "open_weight": true,
      "parameters": "141B"
  },
  {
      "model_name": "Mixtral-8x7B-Instruct-v0.1",
      "model_id": "mistralai/Mixtral-8x7B-Instruct-v0.1",
      "backend": "openai_compatible",
      "release_date": "2023-12-11",
      "open_weight": true,
      "parameters": "46.7B"
  },
  {
      "model_name": "fsc-openchat-3.5-0106",
      "model_id": "openchat-3.5-0106",
      "backend": "openai_compatible",
      "release_date": "2024-01-06",
      "open_weight": true,
      "parameters": "7B"
  },
  {
      "model_name": "fsc-codellama-34b-instruct",
      "model_id": "codellama-34b-instruct",
      "backend": "openai_compatible",
      "release_date": "2023-08-24",
      "open_weight": true,
      "parameters": "34B"
  },
  {
      "model_name": "gpt-4-1106-vision-preview",
      "model_id": "gpt-4-1106-vision-preview",
      "backend": "openai",
      "supports_images": true,
      "support_multiple_images": true,
      "release_date": "2023-11-06",
      "open_weight": false,
      "parameters": "",
      "estimated_parameters": "1.76T"
  },
  {
      "model_name": "gpt-4o-2024-05-13",
      "model_id": "gpt-4o-2024-05-13",
      "backend": "openai",
      "supports_images": true,
      "support_multiple_images": true,
      "release_date": "2024-05-13",
      "open_weight": false,
      "parameters": "",
      "estimated_parameters": "200B"
  },
  {
      "model_name": "gpt-4o-2024-08-06",
      "model_id": "gpt-4o-2024-08-06",
      "backend": "openai",
      "supports_images": true,
      "support_multiple_images": true,
      "release_date": "2024-08-06",
      "open_weight": false,
      "parameters": "",
      "estimated_parameters": "200B"
  },
  {
      "model_name": "gpt-4o-mini-2024-07-18",
      "model_id": "gpt-4o-mini-2024-07-18",
      "backend": "openai",
      "supports_images": true,
      "support_multiple_images": true,
      "release_date": "2024-07-18",
      "open_weight": false,
      "parameters": "",
      "estimated_parameters": "8B"
  },
  {
      "model_name": "gpt-4-turbo-2024-04-09",
      "model_id": "gpt-4-turbo-2024-04-09",
      "backend": "openai",
      "release_date": "2024-04-09",
      "open_weight": false,
      "parameters": "1.76T"
  },
  {
      "model_name": "gpt-4-1106-preview",
      "model_id": "gpt-4-1106-preview",
      "backend": "openai",
      "release_date": "2023-11-06",
      "open_weight": false,
      "parameters": "1.76T"
  },
  {
      "model_name": "gpt-4-0125-preview",
      "model_id": "gpt-4-0125-preview",
      "backend": "openai",
      "release_date": "2024-01-25",
      "open_weight": false,
      "parameters": "1.76T"
  },
  {
      "model_name": "o1-2024-12-17",
      "model_id": "o1-2024-12-17",
      "backend": "openai",
      "release_date": "2024-12-17",
      "open_weight": false,
      "parameters": "",
      "o1_model": true
  },
  {
      "model_name": "o1-preview-2024-09-12",
      "model_id": "o1-preview-2024-09-12",
      "backend": "openai",
      "release_date": "2024-09-12",
      "open_weight": false,
      "parameters": "",
      "o1_model": true
  },
  {
      "model_name": "o1-mini-2024-09-12",
      "model_id": "o1-mini-2024-09-12",
      "backend": "openai",
      "release_date": "2024-09-12",
      "open_weight": false,
      "parameters": "",
      "o1_model": true
  },
  {
      "model_name": "gpt-3.5-turbo-0125",
      "model_id": "gpt-3.5-turbo-0125",
      "backend": "openai",
      "release_date": "2024-01-25",
      "open_weight": false,
      "parameters": "175B"
  },
  {
      "model_name": "gpt-4-0613",
      "model_id": "gpt-4-0613",
      "backend": "openai",
      "release_date": "2023-06-13",
      "open_weight": false,
      "parameters": "1.76T"
  },
  {
      "model_name": "gpt-4-0314",
      "model_id": "gpt-4-0314",
      "backend": "openai",
      "release_date": "2023-03-14",
      "open_weight": false,
      "parameters": "1.76T"
  },
  {
      "model_name": "gpt-3.5-turbo-1106",
      "model_id": "gpt-3.5-turbo-1106",
      "backend": "openai",
      "release_date": "2023-11-06",
      "open_weight": false,
      "parameters": "175B"
  },
  {
      "model_name": "gpt-3.5-turbo-0613",
      "model_id": "gpt-3.5-turbo-0613",
      "backend": "openai",
      "release_date": "2023-06-13",
      "open_weight": false,
      "parameters": "175B"
  },
  {
      "model_name": "mistral-medium-2312",
      "model_id": "mistral-medium-2312",
      "backend": "mistral",
      "release_date": "2023-12-01",
      "open_weight": true,
      "parameters": "",
      "estimated_parameters": "141B"
  },
  {
      "model_name": "mistral-tiny-2312",
      "model_id": "mistral-tiny-2312",
      "backend": "mistral",
      "release_date": "2023-12-01",
      "open_weight": true,
      "parameters": "",
      "estimated_parameters": "7B"
  },
  {
      "model_name": "mistral-small-2312",
      "model_id": "mistral-small-2312",
      "backend": "mistral",
      "release_date": "2023-12-01",
      "open_weight": true,
      "parameters": "",
      "estimated_parameters": "46.7B"
  },
  {
      "model_name": "mistral-large-2402",
      "model_id": "mistral-large-2402",
      "backend": "mistral",
      "release_date": "2024-02-01",
      "open_weight": true,
      "parameters": "123B"
  },
  {
      "model_name": "command",
      "model_id": "command",
      "backend": "cohere",
      "release_date": "2022-12-01",
      "open_weight": false,
      "parameters": "",
      "estimated_parameters": ""
  },
  {
      "model_name": "command-r",
      "model_id": "command-r",
      "backend": "cohere",
      "release_date": "2024-03-01",
      "open_weight": true,
      "parameters": "35B"
  },
  {
      "model_name": "command-r-plus",
      "model_id": "command-r-plus",
      "backend": "cohere",
      "release_date": "2024-04-01",
      "open_weight": true,
      "parameters": "104B"
  },
  {
      "model_name": "command-light",
      "model_id": "command-light",
      "backend": "cohere",
      "release_date": "2022-12-01",
      "open_weight": false,
      "parameters": "",
      "estimated_parameters": ""
  },
  {
      "model_name": "claude-v1.3",
      "model_id": "claude-v1.3",
      "backend": "anthropic",
      "release_date": "2023-04-18",
      "open_weight": false,
      "parameters": "",
      "estimated_parameters": ""
  },
  {
      "model_name": "claude-v1.3-100k",
      "model_id": "claude-v1.3-100k",
      "backend": "anthropic",
      "release_date": "2023-03-18",
      "open_weight": false,
      "parameters": "",
      "estimated_parameters": ""
  },
  {
      "model_name": "claude-instant-1.2",
      "model_id": "claude-instant-1.2",
      "backend": "anthropic",
      "release_date": "2023-08-09",
      "open_weight": false,
      "parameters": "",
      "estimated_parameters": ""
  },
  {
      "model_name": "claude-2",
      "model_id": "claude-2",
      "backend": "anthropic",
      "release_date": "2023-07-11",
      "open_weight": false,
      "parameters": "137B"
  },
  {
      "model_name": "claude-2.1",
      "model_id": "claude-2.1",
      "backend": "anthropic",
      "release_date": "2023-11-21",
      "open_weight": false,
      "parameters": "137B"
  },
  {
      "model_name": "claude-3-opus-20240229",
      "model_id": "claude-3-opus-20240229",
      "backend": "anthropic",
      "supports_images": true,
      "support_multiple_images": true,
      "release_date": "2024-02-29",
      "open_weight": false,
      "parameters": "2T"
  },
  {
      "model_name": "claude-3-sonnet-20240229",
      "model_id": "claude-3-sonnet-20240229",
      "backend": "anthropic",
      "supports_images": true,
      "support_multiple_images": true,
      "release_date": "2024-02-29",
      "open_weight": false,
      "parameters": "70B"
  },
  {
      "model_name": "claude-3-haiku-20240307",
      "model_id": "claude-3-haiku-20240307",
      "backend": "anthropic",
      "supports_images": true,
      "support_multiple_images": true,
      "release_date": "2024-03-07",
      "open_weight": false,
      "parameters": "20B"
  },
  {
      "model_name": "claude-3-5-sonnet-20240620",
      "model_id": "claude-3-5-sonnet-20240620",
      "backend": "anthropic",
      "supports_images": true,
      "support_multiple_images": true,
      "release_date": "2024-06-20",
      "open_weight": false,
      "parameters": "",
      "estimated_parameters": ""
  },
  {
      "model_name": "claude-3-5-haiku-20241022",
      "model_id": "claude-3-5-haiku-20241022",
      "backend": "anthropic",
      "supports_images": false,
      "support_multiple_images": false,
      "release_date": "2024-10-22",
      "open_weight": false,
      "parameters": "",
      "estimated_parameters": ""
  },
  {
      "model_name": "claude-3-5-sonnet-20241022",
      "model_id": "claude-3-5-sonnet-20241022",
      "backend": "anthropic",
      "supports_images": true,
      "support_multiple_images": true,
      "release_date": "2024-10-22",
      "open_weight": false,
      "parameters": "",
      "estimated_parameters": ""
  },
  {
      "model_name": "gemini-1.0-pro-001",
      "model_id": "gemini-1.0-pro-001",
      "backend": "google",
      "release_date": "2024-02-15",
      "open_weight": false,
      "parameters": "",
      "estimated_parameters": ""
  },
  {
      "model_name": "gemini-1.0-pro-002",
      "model_id": "gemini-1.0-pro-002",
      "backend": "google",
      "release_date": "2024-04-09",
      "open_weight": false,
      "parameters": "",
      "estimated_parameters": ""
  },
  {
      "model_name": "gemini-1.0-pro-vision-001",
      "model_id": "gemini-1.0-pro-vision-latest",
      "backend": "google",
      "supports_images": true,
      "support_multiple_images": true,
      "release_date": "2024-02-15",
      "open_weight": false,
      "parameters": "",
      "estimated_parameters": ""
  },
  {
      "model_name": "gemini-1.5-flash-001",
      "model_id": "gemini-1.5-flash-001",
      "backend": "google",
      "supports_images": true,
      "support_multiple_images": true,
      "release_date": "2024-05-24",
      "open_weight": false,
      "parameters": "",
      "estimated_parameters": ""
  },
  {
      "model_name": "gemini-1.5-pro-001",
      "model_id": "gemini-1.5-pro-001",
      "backend": "google",
      "supports_images": true,
      "support_multiple_images": true,
      "release_date": "2024-05-24",
      "open_weight": false,
      "parameters": "1.5T"
  },
  {
      "model_name": "gemini-1.5-pro-002",
      "model_id": "gemini-1.5-pro-002",
      "backend": "google",
      "supports_images": true,
      "support_multiple_images": true,
      "release_date": "2024-09-24",
      "open_weight": false,
      "parameters": "1.5T"
  },
  {
      "model_name": "gemini-1.5-flash-002",
      "model_id": "gemini-1.5-flash-002",
      "backend": "google",
      "supports_images": true,
      "support_multiple_images": true,
      "release_date": "2024-09-24",
      "open_weight": false,
      "parameters": "",
      "estimated_parameters": ""
  },
  {
      "model_name": "gemini-1.5-flash-8b-001",
      "model_id": "gemini-1.5-flash-8b-001",
      "backend": "google",
      "supports_images": true,
      "support_multiple_images": true,
      "release_date": "2024-10-03",
      "open_weight": false,
      "parameters": "8B"
  },
    {
      "model_name": "gemini-2.0-flash-exp",
      "model_id": "gemini-2.0-flash-exp",
      "backend": "google",
      "supports_images": true,
      "support_multiple_images": true,
      "release_date": "2024-12-11",
      "open_weight": false,
      "parameters": ""
  },
  {
      "model_name": "luminous-supreme-control",
      "model_id": "luminous-supreme-control",
      "backend": "alephalpha",
      "release_date": "2023-02-13",
      "open_weight": false,
      "parameters": "70B"
  },
  {
      "model_name": "luminous-supreme",
      "model_id": "luminous-supreme",
      "backend": "alephalpha",
      "release_date": "2022-08-15",
      "open_weight": false,
      "parameters": "70B"
  },
  {
      "model_name": "luminous-extended",
      "model_id": "luminous-extended",
      "backend": "alephalpha",
      "release_date": "2022-06-15",
      "open_weight": false,
      "parameters": "30B"
  },
  {
      "model_name": "luminous-base",
      "model_id": "luminous-base",
      "backend": "alephalpha",
      "release_date": "2022-04-14",
      "open_weight": false,
      "parameters": "13B"
  },
  {
      "model_name": "Mistral-7B-Instruct-v0.1",
      "backend": "huggingface_local",
      "huggingface_id": "mistralai/Mistral-7B-Instruct-v0.1",
      "premade_chat_template": true,
      "eos_to_cull": "</s>",
      "release_date": "2023-09-27",
      "open_weight": true,
      "parameters": "7B"
  },
  {
      "model_name": "sheep-duck-llama-2-70b-v1.1",
      "backend": "huggingface_local",
      "huggingface_id": "Riiid/sheep-duck-llama-2-70b-v1.1",
      "premade_chat_template": false,
      "custom_chat_template": "{% for message in messages %}{% if message['role'] == 'user' %}{{ '### User:\\n' + message['content'] + '\\n\\n' }}{% elif message['role'] == 'system' %}{{ '### System:\\n' + message['content'] + '\\n\\n' }}{% elif message['role'] == 'assistant' %}{{ '### Assistant:\\n' + message['content'] + '\\n\\n' }}{% endif %}{% if loop.last %}{{ '### Assistant:\\n' }}{% endif %}{% endfor %}",
      "eos_to_cull": "</s>",
      "release_date": "2023-09-27",
      "open_weight": true,
      "parameters": "70B"
  },
  {
      "model_name": "sheep-duck-llama-2-13b",
      "backend": "huggingface_local",
      "huggingface_id": "Riiid/sheep-duck-llama-2-13b",
      "premade_chat_template": false,
      "custom_chat_template": "{% for message in messages %}{% if message['role'] == 'user' %}{{ '### User:\\n' + message['content'] + '\\n\\n' }}{% elif message['role'] == 'system' %}{{ '### System:\\n' + message['content'] + '\\n\\n' }}{% elif message['role'] == 'assistant' %}{{ '### Assistant:\\n' + message['content'] + '\\n\\n' }}{% endif %}{% if loop.last %}{{ '### Assistant:\\n' }}{% endif %}{% endfor %}",
      "eos_to_cull": "</s>",
      "release_date": "2023-10-04",
      "open_weight": true,
      "parameters": "13B"
  },
  {
      "model_name": "falcon-7b-instruct",
      "backend": "huggingface_local",
      "huggingface_id": "tiiuae/falcon-7b-instruct",
      "premade_chat_template": false,
      "custom_chat_template": "{% for message in messages %}{% if message['role'] == 'user' %}{{ 'USER: ' + message['content'] + '\\n' }}{% elif message['role'] == 'assistant' %}{{ 'ASSISTANT: ' + message['content'] + '\\n' }}{% endif %}{% if loop.last %}{{ 'ASSISTANT:' }}{% endif %}{% endfor %}",
      "eos_to_cull": "<\\|endoftext\\|>",
      "release_date": "2023-04-25",
      "open_weight": true,
      "parameters": "7B"
  },
  {
      "model_name": "falcon-40b-instruct",
      "backend": "huggingface_local",
      "huggingface_id": "tiiuae/falcon-40b-instruct",
      "premade_chat_template": false,
      "custom_chat_template": "{% for message in messages %}{% if message['role'] == 'user' %}{{ 'USER: ' + message['content'] + '\\n' }}{% elif message['role'] == 'assistant' %}{{ 'ASSISTANT: ' + message['content'] + '\\n' }}{% endif %}{% if loop.last %}{{ 'ASSISTANT:' }}{% endif %}{% endfor %}",
      "eos_to_cull": "<\\|endoftext\\|>",
      "release_date": "2023-05-25",
      "open_weight": true,
      "parameters": "40B"
  },
  {
      "model_name": "oasst-sft-4-pythia-12b-epoch-3.5",
      "backend": "huggingface_local",
      "huggingface_id": "OpenAssistant/oasst-sft-4-pythia-12b-epoch-3.5",
      "premade_chat_template": false,
      "custom_chat_template": "{% for message in messages %}{% if message['role'] == 'user' %}{{ '<|prompter|>' + message['content'] + '<|endoftext|>' }}{% elif message['role'] == 'assistant' %}{{ '<|assistant|>' + message['content'] + '<|endoftext|>' }}{% endif %}{% if loop.last %}{{ '<|assistant|>' }}{% endif %}{% endfor %}",
      "eos_to_cull": "<\\|endoftext\\|>",
      "release_date": "2023-04-03",
      "open_weight": true,
      "parameters": "12B"
  },
  {
      "model_name": "koala-13B-HF",
      "backend": "huggingface_local",
      "huggingface_id": "TheBloke/koala-13B-HF",
      "premade_chat_template": false,
      "custom_chat_template": "{{ 'BEGINNING OF CONVERSATION: ' }}{% for message in messages %}{% if message['role'] == 'user' %}{{ 'USER: ' + message['content'] + ' ' }}{% elif message['role'] == 'assistant' %}{{ 'GPT: ' + message['content'] + ' ' }}{% endif %}{% if loop.last %}{{ 'GPT:' }}{% endif %}{% endfor %}",
      "eos_to_cull": "</s>",
      "release_date": "2023-04-07",
      "open_weight": true,
      "parameters": "13B"
  },
  {
      "model_name": "Wizard-Vicuna-13B-Uncensored-HF",
      "backend": "huggingface_local",
      "huggingface_id": "TheBloke/Wizard-Vicuna-13B-Uncensored-HF",
      "premade_chat_template": false,
      "custom_chat_template": "{% for message in messages %}{% if message['role'] == 'user' %}{{ 'USER: ' + message['content'] + '\\n' }}{% elif message['role'] == 'assistant' %}{{ 'ASSISTANT: ' + message['content'] + '</s>\\n' }}{% endif %}{% if loop.last %}{{ 'ASSISTANT:' }}{% endif %}{% endfor %}",
      "eos_to_cull": "</s>",
      "release_date": "2023-05-13",
      "open_weight": true,
      "parameters": "13B"
  },
  {
      "model_name": "WizardLM-70b-v1.0",
      "backend": "huggingface_local",
      "huggingface_id": "WizardLM/WizardLM-70b-v1.0",
      "premade_chat_template": false,
      "custom_chat_template": "{% for message in messages %}{% if message['role'] == 'user' %}{{ 'USER: ' + message['content'] + '\\n' }}{% elif message['role'] == 'assistant' %}{{ 'ASSISTANT: ' + message['content'] + '</s>\\n' }}{% endif %}{% if loop.last %}{{ 'ASSISTANT:' }}{% endif %}{% endfor %}",
      "eos_to_cull": "</s>",
      "release_date": "2023-08-09",
      "open_weight": true,
      "parameters": "70B"
  },
  {
      "model_name": "WizardLM-13b-v1.2",
      "backend": "huggingface_local",
      "huggingface_id": "WizardLM/WizardLM-13b-v1.2",
      "premade_chat_template": false,
      "custom_chat_template": "{% for message in messages %}{% if message['role'] == 'user' %}{{ 'USER: ' + message['content'] + '\\n' }}{% elif message['role'] == 'assistant' %}{{ 'ASSISTANT: ' + message['content'] + '</s>\\n' }}{% endif %}{% if loop.last %}{{ 'ASSISTANT:' }}{% endif %}{% endfor %}",
      "eos_to_cull": "</s>",
      "release_date": "2023-07-25",
      "open_weight": true,
      "parameters": "13B"
  },
  {
      "model_name": "vicuna-7b-v1.5",
      "backend": "huggingface_local",
      "huggingface_id": "lmsys/vicuna-7b-v1.5",
      "premade_chat_template": false,
      "custom_chat_template": "{% for message in messages %}{% if message['role'] == 'user' %}{{ 'USER: ' + message['content'] + '\\n' }}{% elif message['role'] == 'assistant' %}{{ 'ASSISTANT: ' + message['content'] + '</s>\\n' }}{% endif %}{% if loop.last %}{{ 'ASSISTANT:' }}{% endif %}{% endfor %}",
      "eos_to_cull": "</s>",
      "release_date": "2023-07-29",
      "open_weight": true,
      "parameters": "7B"
  },
  {
      "model_name": "vicuna-13b-v1.5",
      "backend": "huggingface_local",
      "huggingface_id": "lmsys/vicuna-13b-v1.5",
      "premade_chat_template": false,
      "custom_chat_template": "{% for message in messages %}{% if message['role'] == 'user' %}{{ 'USER: ' + message['content'] + '\\n' }}{% elif message['role'] == 'assistant' %}{{ 'ASSISTANT: ' + message['content'] + '</s>\\n' }}{% endif %}{% if loop.last %}{{ 'ASSISTANT:' }}{% endif %}{% endfor %}",
      "eos_to_cull": "</s>",
      "release_date": "2023-07-29",
      "open_weight": true,
      "parameters": "13B"
  },
  {
      "model_name": "vicuna-33b-v1.3",
      "backend": "huggingface_local",
      "huggingface_id": "lmsys/vicuna-33b-v1.3",
      "premade_chat_template": false,
      "custom_chat_template": "{% for message in messages %}{% if message['role'] == 'user' %}{{ 'USER: ' + message['content'] + '\\n' }}{% elif message['role'] == 'assistant' %}{{ 'ASSISTANT: ' + message['content'] + '</s>\\n' }}{% endif %}{% if loop.last %}{{ 'ASSISTANT:' }}{% endif %}{% endfor %}",
      "eos_to_cull": "</s>",
      "release_date": "2023-06-21",
      "open_weight": true,
      "parameters": "33B"
  },
  {
      "model_name": "gpt4all-13b-snoozy",
      "backend": "huggingface_local",
      "huggingface_id": "nomic-ai/gpt4all-13b-snoozy",
      "premade_chat_template": false,
      "custom_chat_template": "{% for message in messages %}{% if message['role'] == 'user' %}{{ 'USER: ' + message['content'] + '\\n' }}{% elif message['role'] == 'assistant' %}{{ 'ASSISTANT: ' + message['content'] + '</s>\\n' }}{% endif %}{% if loop.last %}{{ 'ASSISTANT:' }}{% endif %}{% endfor %}",
      "eos_to_cull": "</s>",
      "release_date": "2023-04-24",
      "open_weight": true,
      "parameters": "13B"
  },
  {
      "model_name": "CodeLlama-34b-Instruct-hf",
      "backend": "huggingface_local",
      "huggingface_id": "codellama/CodeLlama-34b-Instruct-hf",
      "premade_chat_template": true,
      "eos_to_cull": "</s>",
      "release_date": "2023-08-24",
      "open_weight": true,
      "parameters": "34B"
  },
  {
      "model_name": "zephyr-7b-alpha",
      "backend": "huggingface_local",
      "huggingface_id": "HuggingFaceH4/zephyr-7b-alpha",
      "premade_chat_template": true,
      "eos_to_cull": "</s>",
      "release_date": "2023-10-09",
      "open_weight": true,
      "parameters": "7B"
  },
  {
      "model_name": "zephyr-7b-beta",
      "backend": "huggingface_local",
      "huggingface_id": "HuggingFaceH4/zephyr-7b-beta",
      "premade_chat_template": true,
      "eos_to_cull": "</s>",
      "release_date": "2023-10-26",
      "open_weight": true,
      "parameters": "7B"
  },
  {
      "model_name": "openchat_3.5",
      "backend": "huggingface_local",
      "huggingface_id": "openchat/openchat_3.5",
      "premade_chat_template": true,
      "eos_to_cull": "<\\|end_of_turn\\|>",
      "release_date": "2023-10-30",
      "open_weight": true,
      "parameters": "7B"
  },
  {
      "model_name": "Yi-34B-Chat",
      "backend": "huggingface_local",
      "huggingface_id": "01-ai/Yi-34B-Chat",
      "premade_chat_template": true,
      "slow_tokenizer": true,
      "output_split_prefix": "assistant\n",
      "eos_to_cull": "<\\|im_end\\|>",
      "release_date": "2023-11-22",
      "open_weight": true,
      "parameters": "34B"
  },
  {
      "model_name": "deepseek-llm-7b-chat",
      "backend": "huggingface_local",
      "huggingface_id": "deepseek-ai/deepseek-llm-7b-chat",
      "premade_chat_template": true,
      "eos_to_cull": "<\uff5cend\u2581of\u2581sentence\uff5c>",
      "release_date": "2023-11-29",
      "open_weight": true,
      "parameters": "7B"
  },
  {
      "model_name": "deepseek-llm-67b-chat",
      "backend": "huggingface_local",
      "huggingface_id": "deepseek-ai/deepseek-llm-67b-chat",
      "premade_chat_template": true,
      "eos_to_cull": "<\uff5cend\u2581of\u2581sentence\uff5c>",
      "release_date": "2023-11-29",
      "open_weight": true,
      "parameters": "67B"
  },
  {
      "model_name": "tulu-2-dpo-7b",
      "backend": "huggingface_local",
      "huggingface_id": "allenai/tulu-2-dpo-7b",
      "premade_chat_template": false,
      "custom_chat_template": "{% for message in messages %}\n{% if message['role'] == 'user' %}\n{{ '<|user|>\n' + message['content'] }}\n{% elif message['role'] == 'assistant' %}\n{{ '<|assistant|>\n'  + message['content'] + eos_token }}\n{% endif %}\n{% if loop.last %}\n{{ '<|assistant|>' }}\n{% endif %}\n{% endfor %}",
      "eos_to_cull": "</s>",
      "release_date": "2023-11-13",
      "open_weight": true,
      "parameters": "7B"
  },
  {
      "model_name": "tulu-2-dpo-70b",
      "backend": "huggingface_local",
      "huggingface_id": "allenai/tulu-2-dpo-70b",
      "premade_chat_template": false,
      "custom_chat_template": "{% for message in messages %}\n{% if message['role'] == 'user' %}\n{{ '<|user|>\n' + message['content'] }}\n{% elif message['role'] == 'assistant' %}\n{{ '<|assistant|>\n'  + message['content'] + eos_token }}\n{% endif %}\n{% if loop.last %}\n{{ '<|assistant|>' }}\n{% endif %}\n{% endfor %}",
      "eos_to_cull": "</s>",
      "release_date": "2023-11-12",
      "open_weight": true,
      "parameters": "70B"
  },
  {
      "model_name": "Mixtral-8x7B-Instruct-v0.1",
      "backend": "huggingface_local",
      "huggingface_id": "mistralai/Mixtral-8x7B-Instruct-v0.1",
      "premade_chat_template": true,
      "eos_to_cull": "</s>",
      "release_date": "2023-12-11",
      "open_weight": true,
      "parameters": "46.7B"
  },
  {
      "model_name": "SUS-Chat-34B",
      "backend": "huggingface_local",
      "huggingface_id": "SUSTech/SUS-Chat-34B",
      "premade_chat_template": false,
      "custom_chat_template": "{% for message in messages %}{% if message['role'] == 'user' %}{{ '### Human: ' + message['content'] + '\\n\\n' }}{% elif message['role'] == 'assistant' %}{{ '### Assistant: ' + message['content'] }}{% endif %}{% if loop.last %}{{ '### Assistant: ' }}{% endif %}{% endfor %}",
      "slow_tokenizer": true,
      "eos_to_cull": "<\\|endoftext\\|>",
      "release_date": "2023-11-29",
      "open_weight": true,
      "parameters": "34B"
  },
  {
      "model_name": "CodeLlama-70b-Instruct-hf",
      "backend": "huggingface_local",
      "huggingface_id": "codellama/CodeLlama-70b-Instruct-hf",
      "premade_chat_template": true,
      "eos_to_cull": "<step>",
      "release_date": "2024-01-29",
      "open_weight": true,
      "parameters": "70B"
  },
  {
      "model_name": "openchat-3.5-0106",
      "backend": "huggingface_local",
      "huggingface_id": "openchat/openchat-3.5-0106",
      "premade_chat_template": true,
      "eos_to_cull": "<\\|end_of_turn\\|>",
      "release_date": "2024-01-06",
      "open_weight": true,
      "parameters": "7B"
  },
  {
      "model_name": "openchat-3.5-1210",
      "backend": "huggingface_local",
      "huggingface_id": "openchat/openchat-3.5-1210",
      "premade_chat_template": true,
      "eos_to_cull": "<\\|end_of_turn\\|>",
      "release_date": "2023-12-10",
      "open_weight": true,
      "parameters": "7B"
  },
  {
      "model_name": "Nous-Hermes-2-Mixtral-8x7B-DPO",
      "backend": "huggingface_local",
      "huggingface_id": "NousResearch/Nous-Hermes-2-Mixtral-8x7B-DPO",
      "premade_chat_template": true,
      "eos_to_cull": "<\\|im_end\\|>",
      "release_date": "2024-01-11",
      "open_weight": true,
      "parameters": "46.7B"
  },
  {
      "model_name": "Smaug-72B-v0.1",
      "backend": "huggingface_local",
      "huggingface_id": "abacusai/Smaug-72B-v0.1",
      "premade_chat_template": false,
      "custom_chat_template": "{% if messages[0]['role'] == 'system' %}{% set loop_messages = messages[1:] %}{% set system_message = messages[0]['content'] %}{% else %}{% set loop_messages = messages %}{% set system_message = false %}{% endif %}{% for message in loop_messages %}{% if (message['role'] == 'user') != (loop.index0 % 2 == 0) %}{{ raise_exception('Conversation roles must alternate user/assistant/user/assistant/...') }}{% endif %}{% if loop.index0 == 0 and system_message != false %}{% set content = '<<SYS>>\n' + system_message + '\n<</SYS>>\n\n' + message['content'] %}{% else %}{% set content = message['content'] %}{% endif %}{% if message['role'] == 'user' %}{{ bos_token + '[INST] ' + content.strip() + ' [/INST]' }}{% elif message['role'] == 'assistant' %}{{ ' '  + content.strip() + ' ' + eos_token }}{% endif %}{% endfor %}",
      "eos_to_cull": "<\\|endoftext\\|>",
      "release_date": "2024-02-02",
      "open_weight": true,
      "parameters": "72B"
  },
  {
      "model_name": "Smaug-34B-v0.1",
      "backend": "huggingface_local",
      "huggingface_id": "abacusai/Smaug-34B-v0.1",
      "premade_chat_template": false,
      "custom_chat_template": "{% if messages[0]['role'] == 'system' %}{% set loop_messages = messages[1:] %}{% set system_message = messages[0]['content'] %}{% else %}{% set loop_messages = messages %}{% set system_message = false %}{% endif %}{% for message in loop_messages %}{% if (message['role'] == 'user') != (loop.index0 % 2 == 0) %}{{ raise_exception('Conversation roles must alternate user/assistant/user/assistant/...') }}{% endif %}{% if loop.index0 == 0 and system_message != false %}{% set content = '<<SYS>>\n' + system_message + '\n<</SYS>>\n\n' + message['content'] %}{% else %}{% set content = message['content'] %}{% endif %}{% if message['role'] == 'user' %}{{ bos_token + '[INST] ' + content.strip() + ' [/INST]' }}{% elif message['role'] == 'assistant' %}{{ ' '  + content.strip() + ' ' + eos_token }}{% endif %}{% endfor %}",
      "eos_to_cull": "<\\|endoftext\\|>",
      "release_date": "2024-01-25",
      "open_weight": true,
      "parameters": "34B"
  },
  {
      "model_name": "Qwen1.5-7B-Chat",
      "backend": "huggingface_local",
      "huggingface_id": "Qwen/Qwen1.5-7B-Chat",
      "premade_chat_template": true,
      "eos_to_cull": "<\\|im_end\\|>",
      "release_date": "2024-01-30",
      "open_weight": true,
      "parameters": "7B"
  },
  {
      "model_name": "Qwen1.5-72B-Chat",
      "backend": "huggingface_local",
      "huggingface_id": "Qwen/Qwen1.5-72B-Chat",
      "premade_chat_template": true,
      "eos_to_cull": "<\\|im_end\\|>",
      "release_date": "2024-01-30",
      "open_weight": true,
      "parameters": "72B"
  },
  {
      "model_name": "Swallow-70b-instruct-v0.1",
      "backend": "huggingface_local",
      "huggingface_id": "tokyotech-llm/Swallow-70b-instruct-v0.1",
      "premade_chat_template": true,
      "eos_to_cull": "</s>",
      "release_date": "2023-12-19",
      "open_weight": true,
      "parameters": "70B"
  },
  {
      "model_name": "Phi-3-mini-128k-instruct",
      "backend": "huggingface_local",
      "huggingface_id": "microsoft/Phi-3-mini-128k-instruct",
      "premade_chat_template": true,
      "eos_to_cull": "<\\|endoftext\\|>",
      "release_date": "2024-04-22",
      "open_weight": true,
      "parameters": "3.8B"
  },
  {
      "model_name": "Starling-LM-7B-beta",
      "backend": "huggingface_local",
      "huggingface_id": "Nexusflow/Starling-LM-7B-beta",
      "premade_chat_template": true,
      "eos_to_cull": "<\\|end_of_turn\\|>",
      "release_date": "2024-03-19",
      "open_weight": true,
      "parameters": "7B"
  },
  {
      "model_name": "Qwen2-7B-Instruct",
      "backend": "huggingface_local",
      "huggingface_id": "Qwen/Qwen2-7B-Instruct",
      "premade_chat_template": true,
      "eos_to_cull": "<\\|im_end\\|>",
      "release_date": "2024-06-04",
      "open_weight": true,
      "parameters": "7B"
  },
  {
      "model_name": "Qwen2-72B-Instruct",
      "backend": "huggingface_local",
      "huggingface_id": "Qwen/Qwen2-72B-Instruct",
      "premade_chat_template": true,
      "eos_to_cull": "<\\|im_end\\|>",
      "release_date": "2024-05-28",
      "open_weight": true,
      "parameters": "72B"
  },
  {
      "model_name": "Llama-3-SauerkrautLM-70b-Instruct",
      "backend": "huggingface_local",
      "huggingface_id": "VAGOsolutions/Llama-3-SauerkrautLM-70b-Instruct",
      "premade_chat_template": true,
      "eos_to_cull": "<\\|eot_id\\|>",
      "release_date": "2024-04-24",
      "open_weight": true,
      "parameters": "70B"
  },
  {
      "model_name": "aya-23-8B",
      "backend": "huggingface_local",
      "requires_api_key": true,
      "huggingface_id": "CohereForAI/aya-23-8B",
      "premade_chat_template": true,
      "eos_to_cull": "<\\|END_OF_TURN_TOKEN\\|>",
      "release_date": "2024-05-19",
      "open_weight": true,
      "parameters": "8B"
  },
  {
      "model_name": "aya-23-35B",
      "backend": "huggingface_local",
      "requires_api_key": true,
      "huggingface_id": "CohereForAI/aya-23-35B",
      "premade_chat_template": true,
      "eos_to_cull": "<\\|END_OF_TURN_TOKEN\\|>",
      "release_date": "2024-05-19",
      "open_weight": true,
      "parameters": "35B"
  },
  {
      "model_name": "gemma-2-9b-it",
      "backend": "huggingface_local",
      "requires_api_key": true,
      "huggingface_id": "google/gemma-2-9b-it",
      "premade_chat_template": true,
      "eos_to_cull": "<end_of_turn>\n*<eos>",
      "release_date": "2024-06-24",
      "open_weight": true,
      "parameters": "9B"
  },
  {
      "model_name": "gemma-2-27b-it",
      "backend": "huggingface_local",
      "requires_api_key": true,
      "huggingface_id": "google/gemma-2-27b-it",
      "premade_chat_template": true,
      "eos_to_cull": "<end_of_turn>\n*<eos>",
      "release_date": "2024-06-24",
      "open_weight": true,
      "parameters": "27B"
  },
  {
      "model_name": "llama-2-7b-chat-hf",
      "backend": "huggingface_local",
      "requires_api_key": true,
      "huggingface_id": "meta-llama/llama-2-7b-chat-hf",
      "premade_chat_template": true,
      "eos_to_cull": "</s>",
      "release_date": "2023-07-18",
      "open_weight": true,
      "parameters": "7B"
  },
  {
      "model_name": "llama-2-13b-chat-hf",
      "backend": "huggingface_local",
      "requires_api_key": true,
      "huggingface_id": "meta-llama/llama-2-13b-chat-hf",
      "premade_chat_template": true,
      "eos_to_cull": "</s>",
      "release_date": "2023-07-18",
      "open_weight": true,
      "parameters": "13B"
  },
  {
      "model_name": "llama-2-70b-chat-hf",
      "backend": "huggingface_local",
      "requires_api_key": true,
      "huggingface_id": "meta-llama/llama-2-70b-chat-hf",
      "premade_chat_template": true,
      "eos_to_cull": "</s>",
      "release_date": "2023-07-18",
      "open_weight": true,
      "parameters": "70B"
  },
  {
      "model_name": "gemma-7b-it",
      "backend": "huggingface_local",
      "requires_api_key": true,
      "huggingface_id": "google/gemma-7b-it",
      "premade_chat_template": true,
      "eos_to_cull": "<eos>",
      "release_date": "2024-02-21",
      "open_weight": true,
      "parameters": "7B"
  },
  {
      "model_name": "gemma-1.1-2b-it",
      "backend": "huggingface_local",
      "requires_api_key": true,
      "huggingface_id": "google/gemma-1.1-2b-it",
      "premade_chat_template": true,
      "eos_to_cull": "<eos>",
      "release_date": "2024-03-26",
      "open_weight": true,
      "parameters": "2B"
  },
  {
      "model_name": "gemma-1.1-7b-it",
      "backend": "huggingface_local",
      "requires_api_key": true,
      "huggingface_id": "google/gemma-1.1-7b-it",
      "premade_chat_template": true,
      "eos_to_cull": "<eos>",
      "release_date": "2024-03-26",
      "open_weight": true,
      "parameters": "7B"
  },
  {
      "model_name": "codegemma-7b-it",
      "backend": "huggingface_local",
      "requires_api_key": true,
      "huggingface_id": "google/codegemma-7b-it",
      "premade_chat_template": true,
      "eos_to_cull": "<eos>",
      "release_date": "2024-04-09",
      "open_weight": true,
      "parameters": "7B"
  },
  {
      "model_name": "recurrentgemma-2b-it",
      "backend": "huggingface_local",
      "requires_api_key": true,
      "huggingface_id": "google/recurrentgemma-2b-it",
      "premade_chat_template": true,
      "eos_to_cull": "<eos>",
      "release_date": "2024-04-09",
      "open_weight": true,
      "parameters": "2B"
  },
  {
      "model_name": "gemma-2-2b-it",
      "backend": "huggingface_local",
      "requires_api_key": true,
      "huggingface_id": "google/gemma-2-2b-it",
      "premade_chat_template": true,
      "eos_to_cull": "<eos>",
      "release_date": "2024-07-16",
      "open_weight": true,
      "parameters": "2B"
  },
  {
      "model_name": "Meta-Llama-3.1-8B-Instruct",
      "backend": "huggingface_local",
      "requires_api_key": true,
      "huggingface_id": "meta-llama/Meta-Llama-3.1-8B-Instruct",
      "premade_chat_template": true,
      "eos_to_cull": "<\\|eot_id\\|>",
      "release_date": "2024-07-23",
      "open_weight": true,
      "parameters": "8B"
  },
  {
      "model_name": "Meta-Llama-3.1-70B-Instruct",
      "backend": "huggingface_local",
      "requires_api_key": true,
      "huggingface_id": "meta-llama/Meta-Llama-3.1-70B-Instruct",
      "premade_chat_template": true,
      "eos_to_cull": "<\\|eot_id\\|>",
      "release_date": "2024-07-23",
      "open_weight": true,
      "parameters": "70B"
  },
  {
      "model_name": "Mistral-Large-Instruct-2407",
      "backend": "huggingface_local",
      "requires_api_key": true,
      "huggingface_id": "mistralai/Mistral-Large-Instruct-2407",
      "premade_chat_template": true,
      "eos_to_cull": "</s>",
      "release_date": "2024-07-24",
      "open_weight": true,
      "parameters": "123B"
  },
  {
      "model_name": "Qwen2.5-7B-Instruct",
      "backend": "huggingface_local",
      "huggingface_id": "Qwen/Qwen2.5-7B-Instruct",
      "premade_chat_template": true,
      "eos_to_cull": "<\\|im_end\\|>",
      "release_date": "2024-07-24",
      "open_weight": true,
      "parameters": "7B"
  },
  {
      "model_name": "Qwen2.5-14B-Instruct",
      "backend": "huggingface_local",
      "huggingface_id": "Qwen/Qwen2.5-14B-Instruct",
      "premade_chat_template": true,
      "eos_to_cull": "<\\|im_end\\|>",
      "release_date": "2024-07-24",
      "open_weight": true,
      "parameters": "14B"
  },
  {
      "model_name": "Qwen2.5-32B-Instruct",
      "backend": "huggingface_local",
      "huggingface_id": "Qwen/Qwen2.5-32B-Instruct",
      "premade_chat_template": true,
      "eos_to_cull": "<\\|im_end\\|>",
      "release_date": "2024-07-24",
      "open_weight": true,
      "parameters": "32B"
  },
  {
      "model_name": "Qwen2.5-72B-Instruct",
      "backend": "huggingface_local",
      "huggingface_id": "Qwen/Qwen2.5-72B-Instruct",
      "premade_chat_template": true,
      "eos_to_cull": "<\\|im_end\\|>",
      "release_date": "2024-07-24",
      "open_weight": true,
      "parameters": "72B"
  },
  {
      "model_name": "Llama-3.2-1B-Instruct",
      "backend": "huggingface_local",
      "huggingface_id": "meta-llama/Llama-3.2-1B-Instruct",
      "premade_chat_template": true,
      "eos_to_cull": "<\\|eot_id\\|>",
      "release_date": "2024-09-18",
      "open_weight": false,
      "parameters": "1B"
  },
  {
      "model_name": "Llama-3.2-3B-Instruct",
      "backend": "huggingface_local",
      "huggingface_id": "meta-llama/Llama-3.2-3B-Instruct",
      "premade_chat_template": true,
      "eos_to_cull": "<\\|eot_id\\|>",
      "release_date": "2024-09-18",
      "open_weight": false,
      "parameters": "3B"
  },
  {
      "model_name": "EuroLLM-1.7B-Instruct",
      "backend": "huggingface_local",
      "huggingface_id": "utter-project/EuroLLM-1.7B-Instruct",
      "premade_chat_template": true,
      "eos_to_cull": "<\\|im_end\\|>",
      "release_date": "2024-09-24",
      "open_weight": true,
      "parameters": "1.7B"
  },
  {
      "model_name": "Qwen2.5-Coder-32B-Instruct",
      "backend": "huggingface_local",
      "huggingface_id": "Qwen/Qwen2.5-Coder-32B-Instruct",
      "premade_chat_template": true,
      "eos_to_cull": "<\\|im_end\\|>",
      "release_date": "2024-11-06",
      "open_weight": true,
      "parameters": "32B"
  },
  {
      "model_name": "Qwen2.5-Coder-14B-Instruct",
      "backend": "huggingface_local",
      "huggingface_id": "Qwen/Qwen2.5-Coder-14B-Instruct",
      "premade_chat_template": true,
      "eos_to_cull": "<\\|im_end\\|>",
      "release_date": "2024-11-06",
      "open_weight": true,
      "parameters": "14B"
  },
  {
      "model_name": "Qwen2.5-Coder-7B-Instruct",
      "backend": "huggingface_local",
      "huggingface_id": "Qwen/Qwen2.5-Coder-7B-Instruct",
      "premade_chat_template": true,
      "eos_to_cull": "<\\|im_end\\|>",
      "release_date": "2024-11-06",
      "open_weight": true,
      "parameters": "7B"
  },
  {
      "model_name": "salamandra-7b-instruct",
      "backend": "huggingface_local",
      "huggingface_id": "BSC-LT/salamandra-7b-instruct",
      "premade_chat_template": true,
      "eos_to_cull": "</s>",
      "release_date": "2024-09-30",
      "open_weight": true,
      "parameters": "7B"
  },
  {
      "model_name": "Llama-3.1-Nemotron-70B-Instruct-HF",
      "backend": "huggingface_local",
      "huggingface_id": "nvidia/Llama-3.1-Nemotron-70B-Instruct-HF",
      "premade_chat_template": true,
      "eos_to_cull": "<\\|eot_id\\|>",
      "release_date": "2024-10-12",
      "open_weight": true,
      "parameters": "70B"
  },
  {
      "model_name": "TowerInstruct-13B-v0.1",
      "backend": "huggingface_local",
      "huggingface_id": "Unbabel/TowerInstruct-13B-v0.1",
      "premade_chat_template": true,
      "eos_to_cull": "<\\|im_end\\|>",
      "release_date": "2024-01-29",
      "open_weight": true,
      "parameters": "13B"
  },
  {
      "model_name": "CroissantLLMChat-v0.1",
      "backend": "huggingface_local",
      "huggingface_id": "croissantllm/CroissantLLMChat-v0.1",
      "premade_chat_template": true,
      "eos_to_cull": "<\\|im_end\\|>",
      "release_date": "2024-01-24",
      "open_weight": true,
      "parameters": "1.3B"
  },
  {
      "model_name": "Llama-3.1-Tulu-3-8B",
      "backend": "huggingface_local",
      "huggingface_id": "allenai/Llama-3.1-Tulu-3-8B",
      "premade_chat_template": true,
      "eos_to_cull": "<\\|end_of_text\\|>",
      "release_date": "2024-11-20",
      "open_weight": true,
      "parameters": "8B"
  },
  {
<<<<<<< HEAD
      "model_name": "Llama-3.3-70B-Instruct",
      "backend": "huggingface_local",
      "requires_api_key": true,
      "huggingface_id": "meta-llama/Llama-3.3-70B-Instruct",
      "premade_chat_template": true,
      "eos_to_cull": "<\\|eot_id\\|>",
      "release_date": "2024-12-06",
      "open_weight": true,
      "parameters": "70B"
=======
      "model_name": "Sky-T1-32B-Preview",
      "backend": "huggingface_local",
      "huggingface_id": "NovaSky-AI/Sky-T1-32B-Preview",
      "premade_chat_template": true,
      "eos_to_cull": "<\\|endoftext\\|>",
      "release_date": "2025-01-07",
      "open_weight": true,
      "parameters": "32B"
>>>>>>> b1b28612
  },
  {
      "model_name": "Qwen1.5-0.5B-Chat-GGUF-q8",
      "backend": "llamacpp",
      "huggingface_id": "Qwen/Qwen1.5-0.5B-Chat-GGUF",
      "filename": "*q8_0.gguf",
      "premade_chat_template": true,
      "bos_string": "<s>",
      "eos_string": "<|im_end|>",
      "eos_to_cull": "<\\|im_end\\|>",
      "release_date": "2024-02-03",
      "open_weight": true,
      "parameters": "0.5B"
  },
  {
      "model_name": "CapybaraHermes-2.5-Mistral-7B-GGUF-q4",
      "backend": "llamacpp",
      "huggingface_id": "TheBloke/CapybaraHermes-2.5-Mistral-7B-GGUF",
      "filename": "*Q4_0.gguf",
      "premade_chat_template": true,
      "bos_string": "<s>",
      "eos_string": "<|im_end|>",
      "eos_to_cull": "<\\|im_end\\|>",
      "release_date": "2024-01-31",
      "open_weight": true,
      "parameters": "7B"
  },
  {
      "model_name": "CapybaraHermes-2.5-Mistral-7B-GGUF-q5",
      "backend": "llamacpp",
      "huggingface_id": "TheBloke/CapybaraHermes-2.5-Mistral-7B-GGUF",
      "filename": "*Q5_0.gguf",
      "premade_chat_template": true,
      "bos_string": "<s>",
      "eos_string": "<|im_end|>",
      "eos_to_cull": "<\\|im_end\\|>",
      "release_date": "2024-01-31",
      "open_weight": true,
      "parameters": "7B"
  },
  {
      "model_name": "CapybaraHermes-2.5-Mistral-7B-GGUF-q5-k-s",
      "backend": "llamacpp",
      "huggingface_id": "TheBloke/CapybaraHermes-2.5-Mistral-7B-GGUF",
      "filename": "*Q5_K_S.gguf",
      "premade_chat_template": true,
      "bos_string": "<s>",
      "eos_string": "<|im_end|>",
      "eos_to_cull": "<\\|im_end\\|>",
      "release_date": "2024-01-31",
      "open_weight": true,
      "parameters": "7B"
  },
  {
      "model_name": "EstopianMaid-13B-GGUF-q2-k",
      "backend": "llamacpp",
      "huggingface_id": "TheBloke/EstopianMaid-13B-GGUF",
      "filename": "*Q2_K.gguf",
      "premade_chat_template": false,
      "custom_chat_template": "{% if messages[0]['role'] == 'system' %}{% set loop_messages = messages[1:] %}{% set system_message = messages[0]['content'].strip() + '\\n\\n' %}{% else %}{% set loop_messages = messages %}{% set system_message = '' %}{% endif %}{% if system_message %}{{ bos_token + system_message }}{% endif %}{% for message in loop_messages %}{% if (message['role'] == 'user') != (loop.index0 % 2 == 0) %}{{ raise_exception('Conversation roles must alternate user/assistant/user/assistant/...') }}{% endif %}{% if message['role'] == 'user' %}{{bos_token + '### Instruction:\\n' + message['content'].strip() + '\\n\\n' }}{% elif message['role'] == 'assistant' %}{{ '### Response:\\n' + message['content'].strip() + eos_token + '\\n\\n' }}{% endif %}{% if loop.last and message['role'] == 'user' and add_generation_prompt %}{{ '### Response:\\n' }}{% endif %}{% endfor %}",
      "bos_string": "<s>",
      "eos_string": "</s>",
      "eos_to_cull": "</s>",
      "release_date": "2024-01-26",
      "open_weight": true,
      "parameters": "13B"
  },
  {
      "model_name": "EstopianMaid-13B-GGUF-q3-k-s",
      "backend": "llamacpp",
      "huggingface_id": "TheBloke/EstopianMaid-13B-GGUF",
      "filename": "*Q3_K_S.gguf",
      "premade_chat_template": false,
      "custom_chat_template": "{% if messages[0]['role'] == 'system' %}{% set loop_messages = messages[1:] %}{% set system_message = messages[0]['content'].strip() + '\\n\\n' %}{% else %}{% set loop_messages = messages %}{% set system_message = '' %}{% endif %}{% if system_message %}{{ bos_token + system_message }}{% endif %}{% for message in loop_messages %}{% if (message['role'] == 'user') != (loop.index0 % 2 == 0) %}{{ raise_exception('Conversation roles must alternate user/assistant/user/assistant/...') }}{% endif %}{% if message['role'] == 'user' %}{{bos_token + '### Instruction:\\n' + message['content'].strip() + '\\n\\n' }}{% elif message['role'] == 'assistant' %}{{ '### Response:\\n' + message['content'].strip() + eos_token + '\\n\\n' }}{% endif %}{% if loop.last and message['role'] == 'user' and add_generation_prompt %}{{ '### Response:\\n' }}{% endif %}{% endfor %}",
      "bos_string": "<s>",
      "eos_string": "</s>",
      "eos_to_cull": "</s>",
      "release_date": "2024-01-26",
      "open_weight": true,
      "parameters": "13B"
  },
  {
      "model_name": "openchat_3.5-GGUF-q5",
      "backend": "llamacpp",
      "huggingface_id": "TheBloke/openchat_3.5-GGUF",
      "filename": "*Q5_0.gguf",
      "premade_chat_template": false,
      "custom_chat_template": "{{ bos_token }}{% for message in messages %}{{ 'GPT4 Correct ' + message['role'].title() + ': ' + message['content'] + '<|end_of_turn|>'}}{% endfor %}{% if add_generation_prompt %}{{ 'GPT4 Correct Assistant:' }}{% endif %}",
      "bos_string": "<s>",
      "eos_string": "<|end_of_turn|>",
      "eos_to_cull": "<\\|end_of_turn\\|>",
      "release_date": "2023-11-02",
      "open_weight": true,
      "parameters": "7B"
  },
  {
      "model_name": "Meta-Llama-3-70B-Instruct-GGUF-q4",
      "backend": "llamacpp",
      "huggingface_id": "MaziyarPanahi/Meta-Llama-3-70B-Instruct-GGUF",
      "filename": "*Q4_K_M.gguf",
      "premade_chat_template": true,
      "bos_string": "<|begin_of_text|>",
      "eos_string": "<|eot_id|>",
      "eos_to_cull": "<\\|eot_id\\|>",
      "release_date": "2024-04-18",
      "open_weight": true,
      "parameters": "70B"
  },
  {
      "model_name": "Meta-Llama-3-70B-Instruct-GGUF-q8",
      "backend": "llamacpp",
      "huggingface_id": "MaziyarPanahi/Meta-Llama-3-70B-Instruct-GGUF",
      "filename": "*Q8_0-00001-of-00002.gguf",
      "additional_files": [
          "*Q8_0-00002-of-00002.gguf"
      ],
      "premade_chat_template": true,
      "bos_string": "<|begin_of_text|>",
      "eos_string": "<|eot_id|>",
      "eos_to_cull": "<\\|eot_id\\|>",
      "release_date": "2024-04-18",
      "open_weight": true,
      "parameters": "70B"
  },
  {
      "model_name": "c4ai-command-r-plus-GGUF-q4",
      "backend": "llamacpp",
      "huggingface_id": "pmysl/c4ai-command-r-plus-GGUF",
      "filename": "*Q4_K_M-00001-of-00002.gguf",
      "additional_files": [
          "*Q4_K_M-00002-of-00002.gguf"
      ],
      "premade_chat_template": true,
      "bos_string": "<BOS_TOKEN>",
      "eos_string": "<|END_OF_TURN_TOKEN|>",
      "eos_to_cull": "<\\|END_OF_TURN_TOKEN\\|>",
      "release_date": "2024-04-04",
      "open_weight": true,
      "parameters": "104B"
  },
  {
      "model_name": "c4ai-command-r-plus-GGUF-q8",
      "backend": "llamacpp",
      "huggingface_id": "pmysl/c4ai-command-r-plus-GGUF",
      "filename": "*Q8_0-00001-of-00003.gguf",
      "additional_files": [
          "*Q8_0-00002-of-00003.gguf",
          "*Q8_0-00003-of-00003.gguf"
      ],
      "premade_chat_template": true,
      "bos_string": "<BOS_TOKEN>",
      "eos_string": "<|END_OF_TURN_TOKEN|>",
      "eos_to_cull": "<\\|END_OF_TURN_TOKEN\\|>",
      "release_date": "2024-04-04",
      "open_weight": true,
      "parameters": "104B"
  },
  {
    "model_name": "bakLlava-v1-hf",
    "backend": "huggingface_multimodal",
    "huggingface_id": "llava-hf/bakLlava-v1-hf",
    "model_class": "transformers.LlavaForConditionalGeneration",
    "model_config": {
      "low_cpu_mem_usage": true,
      "device_map": "auto",
      "torch_dtype":"auto"
    },
    "processor_class": "transformers.AutoProcessor",
    "processor_config": {},
    "prompt": "backends.multimodal_utils.generate_llava_prompt_text",
    "response": "backends.multimodal_utils.generate_llava_response",
    "output_split_prefix": "ASSISTANT:",
    "do_sample": true,
    "supports_multiple_images": true,
    "release_date": "2024-01-03",
    "open_weight": true,
    "parameters": "7B"
  },
  {
      "model_name": "llava-1.5-7b-hf",
      "backend": "huggingface_multimodal",
      "huggingface_id": "llava-hf/llava-1.5-7b-hf",
      "model_class": "transformers.LlavaForConditionalGeneration",
      "model_config": {
        "low_cpu_mem_usage": true,
        "device_map": "auto",
        "torch_dtype":"auto"
      },
      "processor_class": "transformers.AutoProcessor",
      "processor_config": {},
      "prompt": "backends.multimodal_utils.generate_llava_prompt_text",
      "response": "backends.multimodal_utils.generate_llava_response",
      "output_split_prefix": "ASSISTANT:",
      "do_sample": true,
      "supports_multiple_images": true,
      "release_date": "2024-01-03",
      "open_weight": true,
      "parameters": "7B"
  },
  {
    "model_name": "llava-1.5-13b-hf",
    "backend": "huggingface_multimodal",
    "huggingface_id": "llava-hf/llava-1.5-13b-hf",
    "model_class": "transformers.LlavaForConditionalGeneration",
    "model_config": {
      "low_cpu_mem_usage": true,
      "device_map": "auto",
      "torch_dtype":"auto"
    },
    "processor_class": "transformers.AutoProcessor",
    "processor_config": {},
    "prompt": "backends.multimodal_utils.generate_llava_prompt_text",
    "response": "backends.multimodal_utils.generate_llava_response",
    "output_split_prefix": "ASSISTANT:",
    "do_sample": true,
    "supports_multiple_images": true,
    "release_date": "2024-01-03",
    "open_weight": true,
    "parameters": "13B"
  },
  {
    "model_name": "llama3-llava-next-8b-hf",
    "backend": "huggingface_multimodal",
    "huggingface_id": "llava-hf/llama3-llava-next-8b-hf",
    "model_class": "transformers.LlavaNextForConditionalGeneration",
    "model_config": {
      "low_cpu_mem_usage": true,
      "device_map": "auto",
      "torch_dtype":"auto"
    },
    "processor_class": "transformers.AutoProcessor",
    "processor_config": {},
    "prompt": "backends.multimodal_utils.generate_llava_prompt_text",
    "response": "backends.multimodal_utils.generate_llava_response",
    "output_split_prefix": "ASSISTANT:",
    "do_sample": true,
    "supports_multiple_images": true,
    "release_date": "2024-07-19",
    "open_weight": true,
    "parameters": "8B"
  },
  {
    "model_name": "llava-next-110b-hf",
    "backend": "huggingface_multimodal",
    "huggingface_id": "llava-hf/llava-next-110b-hf",
    "model_class": "transformers.LlavaNextForConditionalGeneration",
    "model_config": {
      "low_cpu_mem_usage": true,
      "device_map": "auto",
      "torch_dtype":"auto"
    },
    "processor_class": "transformers.AutoProcessor",
    "processor_config": {},
    "prompt": "backends.multimodal_utils.generate_llava_prompt_text",
    "response": "backends.multimodal_utils.generate_llava_response",
    "output_split_prefix": "ASSISTANT:",
    "do_sample": true,
    "supports_multiple_images": true,
    "release_date": "2024-07-19",
    "open_weight": true,
    "parameters": "110B"
  },
  {
    "model_name": "llava-next-72b-hf",
    "backend": "huggingface_multimodal",
    "huggingface_id": "llava-hf/llava-next-72b-hf",
    "model_class": "transformers.LlavaNextForConditionalGeneration",
    "model_config": {
      "low_cpu_mem_usage": true,
      "device_map": "auto",
      "torch_dtype":"auto"
    },
    "processor_class": "transformers.AutoProcessor",
    "processor_config": {},
    "prompt": "backends.multimodal_utils.generate_llava_prompt_text",
    "response": "backends.multimodal_utils.generate_llava_response",
    "output_split_prefix": "ASSISTANT:",
    "do_sample": true,
    "supports_multiple_images": true,
    "release_date": "2024-07-19",
    "open_weight": true,
    "parameters": "72B"
  },
  {
    "model_name": "llava-v1.6-34b-hf",
    "backend": "huggingface_multimodal",
    "huggingface_id": "llava-hf/llava-v1.6-34b-hf",
    "model_class": "transformers.LlavaNextForConditionalGeneration",
    "model_config": {
      "low_cpu_mem_usage": true,
      "device_map": "auto",
      "torch_dtype":"auto"
    },
    "processor_class": "transformers.AutoProcessor",
    "processor_config": {},
    "prompt": "backends.multimodal_utils.generate_llava_prompt_text",
    "response": "backends.multimodal_utils.generate_llava_response",
    "output_split_prefix": "ASSISTANT:",
    "do_sample": true,
    "supports_multiple_images": true,
    "release_date": "2024-03-17",
    "open_weight": true,
    "parameters": "34B"
  },
  {
    "model_name": "llava-v1.6-mistral-7b-hf",
    "backend": "huggingface_multimodal",
    "huggingface_id": "llava-hf/llava-v1.6-mistral-7b-hf",
    "model_class": "transformers.LlavaNextForConditionalGeneration",
    "model_config": {
      "low_cpu_mem_usage": true,
      "device_map": "auto",
      "torch_dtype":"auto"
    },
    "processor_class": "transformers.AutoProcessor",
    "processor_config": {},
    "prompt": "backends.multimodal_utils.generate_llava_prompt_text",
    "response": "backends.multimodal_utils.generate_llava_response",
    "output_split_prefix": "ASSISTANT:",
    "do_sample": true,
    "supports_multiple_images": true,
    "release_date": "2024-03-17",
    "open_weight": true,
    "parameters": "7B"
  },
  {
    "model_name": "llava-v1.6-vicuna-7b-hf",
    "backend": "huggingface_multimodal",
    "huggingface_id": "llava-hf/llava-v1.6-vicuna-7b-hf",
    "model_class": "transformers.LlavaNextForConditionalGeneration",
    "model_config": {
      "low_cpu_mem_usage": true,
      "device_map": "auto",
      "torch_dtype":"auto"
    },
    "processor_class": "transformers.AutoProcessor",
    "processor_config": {},
    "prompt": "backends.multimodal_utils.generate_llava_prompt_text",
    "response": "backends.multimodal_utils.generate_llava_response",
    "output_split_prefix": "ASSISTANT:",
    "do_sample": true,
    "supports_multiple_images": true,
    "release_date": "2024-03-17",
    "open_weight": true,
    "parameters": "7B"
  },
  {
    "model_name": "llava-v1.6-vicuna-13b-hf",
    "backend": "huggingface_multimodal",
    "huggingface_id": "llava-hf/llava-v1.6-vicuna-13b-hf",
    "model_class": "transformers.LlavaNextForConditionalGeneration",
    "model_config": {
      "low_cpu_mem_usage": true,
      "device_map": "auto",
      "torch_dtype":"auto"
    },
    "processor_class": "transformers.AutoProcessor",
    "processor_config": {},
    "prompt": "backends.multimodal_utils.generate_llava_prompt_text",
    "response": "backends.multimodal_utils.generate_llava_response",
    "output_split_prefix": "ASSISTANT:",
    "do_sample": true,
    "supports_multiple_images": true,
    "release_date": "2024-03-17",
    "open_weight": true,
    "parameters": "13B"
  },
  {
    "model_name": "llava-onevision-qwen2-7b-ov-chat-hf",
    "backend": "huggingface_multimodal",
    "huggingface_id": "llava-hf/llava-onevision-qwen2-7b-ov-chat-hf",
    "model_class": "transformers.LlavaOnevisionForConditionalGeneration",
    "model_config": {
      "low_cpu_mem_usage": true,
      "device_map": "auto"
    },
    "processor_class": "transformers.AutoProcessor",
    "processor_config": {},
    "prompt": "backends.multimodal_utils.generate_llava_prompt_text",
    "response": "backends.multimodal_utils.generate_llava_response",
    "output_split_prefix": "assistant:",
    "do_sample": true,
    "supports_multiple_images": true,
    "release_date": "2024-09-16",
    "open_weight": true,
    "parameters": "7B"
  },
  {
    "model_name": "llava-onevision-qwen2-72b-ov-chat-hf",
    "backend": "huggingface_multimodal",
    "huggingface_id": "llava-hf/llava-onevision-qwen2-72b-ov-chat-hf",
    "model_class": "transformers.LlavaOnevisionForConditionalGeneration",
    "model_config": {
      "low_cpu_mem_usage": true,
      "device_map": "auto"
    },
    "processor_class": "transformers.AutoProcessor",
    "processor_config": {},
    "prompt": "backends.multimodal_utils.generate_llava_prompt_text",
    "response": "backends.multimodal_utils.generate_llava_response",
    "output_split_prefix": "assistant:",
    "do_sample": true,
    "supports_multiple_images": true,
    "release_date": "2024-09-16",
    "open_weight": true,
    "parameters": "72B"
  },
  {
    "model_name": "idefics-80b-instruct",
    "backend": "huggingface_multimodal",
    "huggingface_id": "HuggingFaceM4/idefics-80b-instruct",
    "model_class": "transformers.IdeficsForVisionText2Text",
    "model_config": {
      "torch_dtype":"auto",
      "device_map": "auto"
    },
    "processor_class": "transformers.AutoProcessor",
    "processor_config": {},
    "prompt": "backends.multimodal_utils.generate_idefics_prompt_text",
    "response": "backends.multimodal_utils.generate_idefics_response",
    "eos_to_cull": "<end_of_utterance>",
    "output_split_prefix": "Assistant:",
    "supports_multiple_images": true,
    "release_date": "2023-07-24",
    "open_weight": true,
    "parameters": "80B"
  },
  {
      "model_name": "idefics-9b-instruct",
      "backend": "huggingface_multimodal",
      "huggingface_id": "HuggingFaceM4/idefics-9b-instruct",
      "model_class": "transformers.IdeficsForVisionText2Text",
      "model_config": {
        "torch_dtype":"auto",
        "device_map": "auto"
      },
      "processor_class": "transformers.AutoProcessor",
      "processor_config": {},
      "prompt": "backends.multimodal_utils.generate_idefics_prompt_text",
      "response": "backends.multimodal_utils.generate_idefics_response",
      "eos_to_cull": "<end_of_utterance>",
      "output_split_prefix": "Assistant:",
      "supports_multiple_images": true,
      "release_date": "2023-07-24",
      "open_weight": true,
      "parameters": "9B"
  },
  {
    "model_name": "InternVL2-Llama3-76B",
    "backend": "huggingface_multimodal",
    "huggingface_id": "OpenGVLab/InternVL2-Llama3-76B",
    "model_class": "transformers.AutoModel",
    "model_config": {
        "torch_dtype": "auto",
        "load_in_8bit": true,
        "low_cpu_mem_usage": true,
        "use_flash_attn": true,
        "device_map": "backends.multimodal_utils.split_model"
    },
    "processor_class": "transformers.AutoTokenizer",
    "processor_config": {
        "use_fast": false
    },
    "prompt": "backends.multimodal_utils.generate_internvl2_prompt_text",
    "response": "backends.multimodal_utils.generate_internvl2_response",
    "trust_remote_code": true,
    "do_sample": true,
    "supports_multiple_images": true,
    "release_date": "2024-07-15",
    "open_weight": true,
    "parameters": "76B"
  }, 
  {
    "model_name": "InternVL2-40B",
    "backend": "huggingface_multimodal",
    "huggingface_id": "OpenGVLab/InternVL2-40B",
    "model_class": "transformers.AutoModel",
    "model_config": {
        "torch_dtype": "auto",
        "load_in_8bit": true,
        "low_cpu_mem_usage": true,
        "use_flash_attn": true,
        "device_map": "backends.multimodal_utils.split_model"
    },
    "processor_class": "transformers.AutoTokenizer",
    "processor_config": {
        "use_fast": false
    },
    "prompt": "backends.multimodal_utils.generate_internvl2_prompt_text",
    "response": "backends.multimodal_utils.generate_internvl2_response",
    "trust_remote_code": true,
    "do_sample": true,
    "supports_multiple_images": true,
    "release_date": "2024-07-15",
    "open_weight": true,
    "parameters": "40B"
  },
  {
    "model_name": "InternVL2-26B",
    "backend": "huggingface_multimodal",
    "huggingface_id": "OpenGVLab/InternVL2-26B",
    "model_class": "transformers.AutoModel",
    "model_config": {
        "torch_dtype": "auto",
        "load_in_8bit": true,
        "low_cpu_mem_usage": true,
        "use_flash_attn": true,
        "device_map": "backends.multimodal_utils.split_model"
    },
    "processor_class": "transformers.AutoTokenizer",
    "processor_config": {
        "use_fast": false
    },
    "prompt": "backends.multimodal_utils.generate_internvl2_prompt_text",
    "response": "backends.multimodal_utils.generate_internvl2_response",
    "trust_remote_code": true,
    "do_sample": true,
    "supports_multiple_images": true,
    "release_date": "2024-07-15",
    "open_weight": true,
    "parameters": "26B"
  },
  {
    "model_name": "InternVL2-8B",
    "backend": "huggingface_multimodal",
    "huggingface_id": "OpenGVLab/InternVL2-8B",
    "model_class": "transformers.AutoModel",
    "model_config": {
        "torch_dtype": "auto",
        "load_in_8bit": true,
        "low_cpu_mem_usage": true,
        "use_flash_attn": true,
        "device_map": "backends.multimodal_utils.split_model"
    },
    "processor_class": "transformers.AutoTokenizer",
    "processor_config": {
        "use_fast": false
    },
    "prompt": "backends.multimodal_utils.generate_internvl2_prompt_text",
    "response": "backends.multimodal_utils.generate_internvl2_response",
    "trust_remote_code": true,
    "do_sample": true,
    "supports_multiple_images": true,
    "release_date": "2024-07-15",
    "open_weight": true,
    "parameters": "8B"
  },
  {
    "model_name": "internlm-xcomposer2d5-7b",
    "backend": "huggingface_multimodal",
    "huggingface_id": "internlm/internlm-xcomposer2d5-7b",
    "automodel_type": "transformers.AutoModel",
    "model_class": "backends.multimodal_utils.intern_utils.InternlmMLLM",
    "use_tokenizer": true,
    "supports_multiple_images": true,
    "trust_remote_code": true,
    "use_bf16": true,
    "output_split_prefix": "",
    "not_distributed": true,
    "release_date": "2024-07-02",
    "open_weight": true,
    "parameters": "7B"
  },
  {
    "model_name": "Idefics3-8B-Llama3",
    "backend": "huggingface_multimodal",
    "huggingface_id": "HuggingFaceM4/Idefics3-8B-Llama3",
    "model_class": "transformers.AutoModelForVision2Seq",
    "model_config": {
        "torch_dtype": "auto",
        "device_map": "auto"
    },
    "processor_class": "transformers.AutoProcessor",
    "processor_config": {},
    "prompt": "backends.multimodal_utils.generate_llava_prompt_text",
    "response": "backends.multimodal_utils.generate_llava_response",
    "supports_multiple_images": true,
    "trust_remote_code": true,
    "output_split_prefix": "Assistant:",
    "release_date": "2024-08-05",
    "open_weight": true,
    "parameters": "8B"
  },
  {
    "model_name": "dolphin-vision-72b",
    "backend": "huggingface_multimodal",
    "huggingface_id": "cognitivecomputations/dolphin-vision-72b",
    "automodel_type": "transformers.AutoModelForCausalLM",
    "model_class": "backends.multimodal_utils.dolphin_utils.DolphinMLLM",
    "use_tokenizer": true,
    "supports_multiple_images": true,
    "trust_remote_code": true,
    "use_bf16": true,
    "output_split_prefix": "",
    "low_cpu_mem_usage": true,
    "release_date": "2024-06-28",
    "open_weight": true,
    "parameters": "72B"
  },
  {
    "model_name": "Phi-3.5-vision-instruct",
    "backend": "huggingface_multimodal",
    "huggingface_id": "microsoft/Phi-3.5-vision-instruct",
    "automodel_type": "transformers.AutoModelForCausalLM",
    "model_class": "backends.multimodal_utils.phi_utils.PhiMLLM",
    "supports_multiple_images": true,
    "trust_remote_code": true,
    "output_split_prefix": "",
    "low_cpu_mem_usage": true,
    "release_date": "2024-08-17",
    "open_weight": true,
    "parameters": "4B"
  },
  {
    "model_name": "Pixtral-12B-2409",
    "backend": "huggingface_multimodal",
    "huggingface_id": "mistralai/Pixtral-12B-2409",
    "automodel_type": "vllm.LLM",
    "model_class": "backends.multimodal_utils.pixtral_utils.PixtralMLLM",
    "supports_multiple_images": true,
    "trust_remote_code": false,
    "output_split_prefix": "",
    "low_cpu_mem_usage": true,
    "release_date": "2024-09-11",
    "open_weight": true,
    "parameters": "12B",
    "use_vllm": true,
    "tokenizer_mode": "mistral",
    "vllm_context": 8192
  },
  {
    "model_name": "Meta-Llama-3.1-70B-Instruct-FP8-neuralmagic-1gpu",
    "backend": "vllm",
    "huggingface_id": "neuralmagic/Meta-Llama-3.1-70B-Instruct-FP8",
    "number_gpus": 1,
    "premade_chat_template": true,
    "eos_to_cull": "<\\|eot_id\\|>",
    "release_date": "2023-07-23",
    "open_weight": true,
    "parameters": "70B"
  },
  {
    "model_name": "Meta-Llama-3.1-70B-Instruct-FP8-neuralmagic-1gpu-4k",
    "backend": "vllm",
    "huggingface_id": "neuralmagic/Meta-Llama-3.1-70B-Instruct-FP8",
    "number_gpus": 1,
    "context_limit": 4096,
    "premade_chat_template": true,
    "eos_to_cull": "<\\|eot_id\\|>",
    "release_date": "2023-07-23",
    "open_weight": true,
    "parameters": "70B"
  },
  {
    "model_name": "Meta-Llama-3.1-70B-Instruct-FP8-neuralmagic-1gpu-8k",
    "backend": "vllm",
    "huggingface_id": "neuralmagic/Meta-Llama-3.1-70B-Instruct-FP8",
    "number_gpus": 1,
    "context_limit": 8192,
    "premade_chat_template": true,
    "eos_to_cull": "<\\|eot_id\\|>",
    "release_date": "2023-07-23",
    "open_weight": true,
    "parameters": "70B"
  },
  {
    "model_name": "Meta-Llama-3.1-70B-Instruct-FP8-neuralmagic-2gpu",
    "backend": "vllm",
    "huggingface_id": "neuralmagic/Meta-Llama-3.1-70B-Instruct-FP8",
    "number_gpus": 2,
    "premade_chat_template": true,
    "eos_to_cull": "<\\|eot_id\\|>",
    "release_date": "2023-07-23",
    "open_weight": true,
    "parameters": "70B"
  }
]<|MERGE_RESOLUTION|>--- conflicted
+++ resolved
@@ -1258,7 +1258,6 @@
       "parameters": "8B"
   },
   {
-<<<<<<< HEAD
       "model_name": "Llama-3.3-70B-Instruct",
       "backend": "huggingface_local",
       "requires_api_key": true,
@@ -1268,7 +1267,8 @@
       "release_date": "2024-12-06",
       "open_weight": true,
       "parameters": "70B"
-=======
+  },
+  {
       "model_name": "Sky-T1-32B-Preview",
       "backend": "huggingface_local",
       "huggingface_id": "NovaSky-AI/Sky-T1-32B-Preview",
@@ -1277,7 +1277,6 @@
       "release_date": "2025-01-07",
       "open_weight": true,
       "parameters": "32B"
->>>>>>> b1b28612
   },
   {
       "model_name": "Qwen1.5-0.5B-Chat-GGUF-q8",
