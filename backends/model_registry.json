--- conflicted
+++ resolved
@@ -1137,7 +1137,6 @@
       "parameters": "1.7B"
   },
   {
-<<<<<<< HEAD
       "model_name": "Qwen2.5-Coder-32B-Instruct",
       "backend": "huggingface_local",
       "huggingface_id": "Qwen/Qwen2.5-Coder-32B-Instruct",
@@ -1166,7 +1165,8 @@
       "release_date": "2024-11-06",
       "open_weight": true,
       "parameters": "7B"
-=======
+  },
+  {
       "model_name": "salamandra-7b-instruct",
       "backend": "huggingface_local",
       "huggingface_id": "BSC-LT/salamandra-7b-instruct",
@@ -1205,7 +1205,8 @@
       "release_date": "2024-11-20",
       "open_weight": true,
       "parameters": "8B"
->>>>>>> 935a74ff
+    
+    
   },
   {
       "model_name": "Qwen1.5-0.5B-Chat-GGUF-q8",
