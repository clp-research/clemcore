--- conflicted
+++ resolved
@@ -15,11 +15,7 @@
     "backend": "openai_compatible"
   },
   {
-<<<<<<< HEAD
-    "model_name": "Llama-3-Together",
-=======
     "model_name": "Llama-3-70B-Together.ai",
->>>>>>> c8eda3d4
     "model_id": "meta-llama/Llama-3-70b-chat-hf",
     "backend": "openai_compatible"
   },
