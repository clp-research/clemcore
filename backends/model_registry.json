--- conflicted
+++ resolved
@@ -1315,7 +1315,6 @@
       "parameters": "8B"
   },
   {
-<<<<<<< HEAD
     "model_name": "Mistral-Small-24B-Instruct-2501",
     "backend": "huggingface_local",
     "huggingface_id": "mistralai/Mistral-Small-24B-Instruct-2501",
@@ -1345,7 +1344,8 @@
     "release_date": "2024-12-11",
     "open_weight": true,
     "parameters": "14B"
-=======
+    },
+  {
       "model_name": "EuroLLM-9B-Instruct",
       "backend": "huggingface_local",
       "requires_api_key": true,
@@ -1398,7 +1398,6 @@
       "release_date": "2025-01-07",
       "open_weight": true,
       "parameters": "32B"
->>>>>>> c116e60f
   },
   {
       "model_name": "Qwen1.5-0.5B-Chat-GGUF-q8",
