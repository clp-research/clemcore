""" Backend using HuggingFace transformers & ungated models. Uses HF tokenizers instruct/chat templates for proper input format per model. """
from typing import List, Dict, Tuple, Any
import torch
import backends
<<<<<<< HEAD
import transformers
from transformers import AutoTokenizer, AutoModelForCausalLM
import os
=======
from transformers import AutoTokenizer, AutoModelForCausalLM
>>>>>>> 14628097

logger = backends.get_logger(__name__)

MODEL_MISTRAL_7B_INSTRUCT_V0_1 = "Mistral-7B-Instruct-v0.1"
MODEL_RIIID_SHEEP_DUCK_LLAMA_2_70B_V1_1 = "sheep-duck-llama-2-70b-v1.1"
MODEL_RIIID_SHEEP_DUCK_LLAMA_2_13B = "sheep-duck-llama-2-13b"
MODEL_FALCON_7B_INSTRUCT = "falcon-7b-instruct"
MODEL_FALCON_40B_INSTRUCT = "falcon-40b-instruct"
MODEL_OPEN_ASSISTANT_12B = "oasst-sft-4-pythia-12b-epoch-3.5"
MODEL_KOALA_13B = "koala-13B-HF"
<<<<<<< HEAD
MODEL_WIZARD_VICUNA_13B = "Wizard-Vicuna-13B-Uncensored-HF"
MODEL_GOOGLE_FLAN_T5 = "flan-t5-xxl"
MODEL_WIZARDLM_70B_V1 = "WizardLM-70b-v1.0"
MODEL_WIZARDLM_13B_V1_2 = "WizardLM-13b-v1.2"
MODEL_LMSYS_VICUNA_7B = "vicuna-7b-v1.5"
MODEL_LMSYS_VICUNA_13B = "vicuna-13b-v1.5"
MODEL_LMSYS_VICUNA_33B = "vicuna-33b-v1.3"
MODEL_GPT4ALL_13B_SNOOZY = "gpt4all-13b-snoozy"
MODEL_CODELLAMA_34B_I = "CodeLlama-34b-Instruct-hf"
MODEL_ZEPHYR_7B_ALPHA = "zephyr-7b-alpha"
MODEL_ZEPHYR_7B_BETA = "zephyr-7b-beta"
SUPPORTED_MODELS = [MODEL_MISTRAL_7B_INSTRUCT_V0_1, MODEL_RIIID_SHEEP_DUCK_LLAMA_2_70B_V1_1,
                    MODEL_RIIID_SHEEP_DUCK_LLAMA_2_13B, MODEL_FALCON_7B_INSTRUCT, MODEL_OPEN_ASSISTANT_12B,
                    MODEL_KOALA_13B, MODEL_WIZARD_VICUNA_13B, MODEL_WIZARDLM_70B_V1, MODEL_WIZARDLM_13B_V1_2,
                    MODEL_LMSYS_VICUNA_13B, MODEL_LMSYS_VICUNA_33B, MODEL_LMSYS_VICUNA_7B, MODEL_GPT4ALL_13B_SNOOZY,
                    MODEL_CODELLAMA_34B_I, MODEL_ZEPHYR_7B_ALPHA, MODEL_ZEPHYR_7B_BETA]
=======
MODEL_VICUNA_13B = "Wizard-Vicuna-13B-Uncensored-HF"
MODEL_GOOGLE_FLAN_T5 = "flan-t5-xxl"
SUPPORTED_MODELS = [MODEL_MISTRAL_7B_INSTRUCT_V0_1, MODEL_RIIID_SHEEP_DUCK_LLAMA_2_70B_V1_1, MODEL_RIIID_SHEEP_DUCK_LLAMA_2_13B, MODEL_FALCON_7B_INSTRUCT, MODEL_OPEN_ASSISTANT_12B, MODEL_KOALA_13B, MODEL_VICUNA_13B]
>>>>>>> 14628097

NAME = "huggingface"

# models that come with proper tokenizer chat template:
<<<<<<< HEAD
PREMADE_CHAT_TEMPLATE = [MODEL_MISTRAL_7B_INSTRUCT_V0_1, MODEL_CODELLAMA_34B_I, MODEL_ZEPHYR_7B_ALPHA,
                         MODEL_ZEPHYR_7B_BETA]
=======
PREMADE_CHAT_TEMPLATE = [MODEL_MISTRAL_7B_INSTRUCT_V0_1]
>>>>>>> 14628097
# models to apply Orca-Hashes template to:
ORCA_HASH = [MODEL_RIIID_SHEEP_DUCK_LLAMA_2_70B_V1_1, MODEL_RIIID_SHEEP_DUCK_LLAMA_2_13B]
# jinja template for Orca-Hashes format:
orca_template = "{% for message in messages %}{% if message['role'] == 'user' %}{{ '### User:\\n' + message['content'] + '\\n\\n' }}{% elif message['role'] == 'system' %}{{ '### System:\\n' + message['content'] + '\\n\\n' }}{% elif message['role'] == 'assistant' %}{{ '### Assistant:\\n' + message['content'] + '\\n\\n' }}{% endif %}{% if loop.last %}{{ '### Assistant:\\n' }}{% endif %}{% endfor %}"
<<<<<<< HEAD
VICUNA = [MODEL_WIZARD_VICUNA_13B, MODEL_WIZARDLM_70B_V1, MODEL_WIZARDLM_13B_V1_2, MODEL_LMSYS_VICUNA_13B,
          MODEL_LMSYS_VICUNA_33B, MODEL_LMSYS_VICUNA_7B, MODEL_GPT4ALL_13B_SNOOZY]
=======
VICUNA = [MODEL_VICUNA_13B]
>>>>>>> 14628097
# jinja template for Vicuna 1.1 format:
vicuna_1_1_template = "{% for message in messages %}{% if message['role'] == 'user' %}{{ 'USER: ' + message['content'] + '\\n' }}{% elif message['role'] == 'assistant' %}{{ 'ASSISTANT: ' + message['content'] + '</s>\\n' }}{% endif %}{% if loop.last %}{{ 'ASSISTANT:' }}{% endif %}{% endfor %}"
KOALA = [MODEL_KOALA_13B]
# jinja template for Koala format:
koala_template = "{{ 'BEGINNING OF CONVERSATION: ' }}{% for message in messages %}{% if message['role'] == 'user' %}{{ 'USER: ' + message['content'] + ' ' }}{% elif message['role'] == 'assistant' %}{{ 'GPT: ' + message['content'] + ' ' }}{% endif %}{% if loop.last %}{{ 'GPT:' }}{% endif %}{% endfor %}"
OASST = [MODEL_OPEN_ASSISTANT_12B]
# jinja template for OpenAssist format:
oasst_template = "{% for message in messages %}{% if message['role'] == 'user' %}{{ '<|prompter|>' + message['content'] + '<|endoftext|>' }}{% elif message['role'] == 'assistant' %}{{ '<|assistant|>' + message['content'] + '<|endoftext|>' }}{% endif %}{% if loop.last %}{{ '<|assistant|>' }}{% endif %}{% endfor %}"
FALCON = [MODEL_FALCON_7B_INSTRUCT, MODEL_FALCON_40B_INSTRUCT]
# jinja template for assumed Falcon format:
falcon_template = "{% for message in messages %}{% if message['role'] == 'user' %}{{ 'USER: ' + message['content'] + '\\n' }}{% elif message['role'] == 'assistant' %}{{ 'ASSISTANT: ' + message['content'] + '\\n' }}{% endif %}{% if loop.last %}{{ 'ASSISTANT:' }}{% endif %}{% endfor %}"
# Falcon template based on https://huggingface.co/tiiuae/falcon-7b-instruct/discussions/1#64708b0a3df93fddece002a4

# templates currently have 'generation prompt' hardcoded
# doesn't matter for clembench, but once added, templates can be pushed to HF and this block can be reduced


class HuggingfaceLocal(backends.Backend):
    def __init__(self):
        self.temperature: float = -1.
        self.model_loaded = False

    def load_model(self, model_name):
        logger.info(f'Start loading huggingface model: {model_name}')

<<<<<<< HEAD
        # model cache handling
        root_data_path = os.path.join(os.path.abspath(os.sep), "data")
        # check if root/data exists:
        if not os.path.isdir(root_data_path):
            logger.info(f"{root_data_path} does not exist, creating directory.")
            # create root/data:
            os.mkdir(root_data_path)
        CACHE_DIR = os.path.join(root_data_path, "huggingface_cache")

        if model_name in [MODEL_MISTRAL_7B_INSTRUCT_V0_1]:  # mistralai models
            hf_user_prefix = "mistralai/"
        elif model_name in [MODEL_RIIID_SHEEP_DUCK_LLAMA_2_70B_V1_1,
                            MODEL_RIIID_SHEEP_DUCK_LLAMA_2_13B]:  # Riiid models
            hf_user_prefix = "Riiid/"
        elif model_name in [MODEL_FALCON_7B_INSTRUCT, MODEL_FALCON_40B_INSTRUCT]:  # tiiuae models
            hf_user_prefix = "tiiuae/"
        elif model_name in [MODEL_OPEN_ASSISTANT_12B]:  # OpenAssistant models
            hf_user_prefix = "OpenAssistant/"
        elif model_name in [MODEL_KOALA_13B, MODEL_WIZARD_VICUNA_13B]:  # TheBloke models
            hf_user_prefix = "TheBloke/"
        elif model_name in [MODEL_GOOGLE_FLAN_T5]:  # Google models
            hf_user_prefix = "google/"
        elif model_name in [MODEL_WIZARDLM_70B_V1, MODEL_WIZARDLM_13B_V1_2]:  # WizardLM models
            hf_user_prefix = "WizardLM/"
        elif model_name in [MODEL_LMSYS_VICUNA_7B, MODEL_LMSYS_VICUNA_13B, MODEL_LMSYS_VICUNA_33B]:  # lmsys models
            hf_user_prefix = "lmsys/"
        elif model_name in [MODEL_GPT4ALL_13B_SNOOZY]:  # nomic-ai models
            hf_user_prefix = "nomic-ai/"
        elif model_name in [MODEL_CODELLAMA_34B_I]:  # codellama models
            hf_user_prefix = "codellama/"
        elif model_name in [MODEL_ZEPHYR_7B_ALPHA, MODEL_ZEPHYR_7B_BETA]:  # HuggingFaceH4 models
            hf_user_prefix = "HuggingFaceH4/"

        hf_model_str = f"{hf_user_prefix}{model_name}"

        self.tokenizer = AutoTokenizer.from_pretrained(hf_model_str, device_map="auto", torch_dtype="auto",
                                                       cache_dir=CACHE_DIR, verbose=False)
=======
        CACHE_DIR = 'huggingface_cache'

        if model_name in ["Mistral-7B-Instruct-v0.1"]:  # mistralai models
            hf_user_prefix = "mistralai/"
        elif model_name in ["sheep-duck-llama-2-70b-v1.1", "sheep-duck-llama-2-13b"]:  # Riiid models
            hf_user_prefix = "Riiid/"
        elif model_name in ["falcon-7b-instruct", "falcon-40b-instruct"]:  # tiiuae models
            hf_user_prefix = "tiiuae/"
        elif model_name in ["oasst-sft-4-pythia-12b-epoch-3.5"]:  # OpenAssistant models
            hf_user_prefix = "OpenAssistant/"
        elif model_name in ["koala-13B-HF", "Wizard-Vicuna-13B-Uncensored-HF"]:  # TheBloke models
            hf_user_prefix = "TheBloke/"
        elif model_name in ["flan-t5-xxl"]:  # Google models
            hf_user_prefix = "google/"

        hf_model_str = f"{hf_user_prefix}{model_name}"

        self.tokenizer = AutoTokenizer.from_pretrained(hf_model_str, device_map="auto", cache_dir=CACHE_DIR)
>>>>>>> 14628097
        # apply proper chat template:
        if model_name not in PREMADE_CHAT_TEMPLATE:
            if model_name in ORCA_HASH:
                self.tokenizer.chat_template = orca_template
            elif model_name in FALCON:
                self.tokenizer.chat_template = falcon_template
            elif model_name in OASST:
                self.tokenizer.chat_template = oasst_template
            elif model_name in KOALA:
                self.tokenizer.chat_template = koala_template
            elif model_name in VICUNA:
                self.tokenizer.chat_template = vicuna_1_1_template

        # load all models using their default configuration:
<<<<<<< HEAD
        self.model = AutoModelForCausalLM.from_pretrained(hf_model_str, device_map="auto", torch_dtype="auto",
                                                          cache_dir=CACHE_DIR)
=======
        self.model = AutoModelForCausalLM.from_pretrained(hf_model_str, device_map="auto", cache_dir=CACHE_DIR)
>>>>>>> 14628097

        self.device = "cuda" if torch.cuda.is_available() else "cpu"
        self.model_name = model_name
        self.model_loaded = True

    def generate_response(self, messages: List[Dict], model: str,
                          max_new_tokens: int = 100, return_full_text: bool = False) -> Tuple[Any, Any, str]:
        """
        :param messages: for example
                [
                    {"role": "system", "content": "You are a helpful assistant."},
                    {"role": "user", "content": "Who won the world series in 2020?"},
                    {"role": "assistant", "content": "The Los Angeles Dodgers won the World Series in 2020."},
                    {"role": "user", "content": "Where was it played?"}
                ]
        :param model: model name
        :param max_new_tokens: How many tokens to generate ('at most', but no stop sequence is defined).
        :param return_full_text: If True, whole input context is returned.
        :return: the continuation
        """
        assert 0.0 <= self.temperature <= 1.0, "Temperature must be in [0.,1.]"

        # load the model to the memory
        if not self.model_loaded:
            self.load_model(model)
            logger.info(f"Finished loading huggingface model: {model}")
<<<<<<< HEAD
            logger.info(f"Model device map: {self.model.hf_device_map}")

        # flatten consecutive user messages:
        for msg_idx, message in enumerate(messages):
            if msg_idx > 0 and message['role'] == "user" and messages[msg_idx - 1]['role'] == "user":
                messages[msg_idx - 1]['content'] += f" {message['content']}"
                del messages[msg_idx]

        # apply chat template & tokenize:
        prompt_tokens = self.tokenizer.apply_chat_template(messages, return_tensors="pt")
        prompt_tokens = prompt_tokens.to(self.device)
=======

        # greedy decoding:
        do_sample: bool = False
        if self.temperature > 0.0:
            do_sample = True

        # apply chat template & tokenize
        prompt_tokens = self.tokenizer.apply_chat_template(messages, return_tensors="pt")
>>>>>>> 14628097

        prompt_text = self.tokenizer.apply_chat_template(messages, tokenize=False)
        prompt = {"inputs": prompt_text, "max_new_tokens": max_new_tokens,
                  "temperature": self.temperature, "return_full_text": return_full_text}

<<<<<<< HEAD
        # greedy decoding:
        do_sample: bool = False
        if self.temperature > 0.0:
            do_sample = True

        # test to check if temperature is properly set on this Backend object:
        logger.info(f"Currently used temperature for this instance of HuggingfaceLocal: {self.temperature}")

        if do_sample:
            model_output_ids = self.model.generate(
                prompt_tokens,
                temperature=self.temperature,
                max_new_tokens=max_new_tokens,
                do_sample=do_sample
            )
        else:
            model_output_ids = self.model.generate(
                prompt_tokens,
                max_new_tokens=max_new_tokens,
                do_sample=do_sample
            )

        model_output = self.tokenizer.batch_decode(model_output_ids, skip_special_tokens=True)[0]

=======
        model_output_ids = self.model.generate(
            prompt_tokens,
            temperature=self.temperature,
            max_new_tokens=max_new_tokens,
            do_sample=do_sample
        )

        model_output = self.tokenizer.batch_decode(model_output_ids, skip_special_tokens=True)

>>>>>>> 14628097
        # cull input context; equivalent to transformers.pipeline method:
        if not return_full_text:
            response_text = model_output.replace(prompt_text, '').strip()
        else:
            response_text = model_output.strip()

        response = {'response': model_output}
        return prompt, response, response_text

    def supports(self, model_name: str):
        return model_name in SUPPORTED_MODELS<|MERGE_RESOLUTION|>--- conflicted
+++ resolved
@@ -2,13 +2,10 @@
 from typing import List, Dict, Tuple, Any
 import torch
 import backends
-<<<<<<< HEAD
+
 import transformers
 from transformers import AutoTokenizer, AutoModelForCausalLM
 import os
-=======
-from transformers import AutoTokenizer, AutoModelForCausalLM
->>>>>>> 14628097
 
 logger = backends.get_logger(__name__)
 
@@ -19,7 +16,6 @@
 MODEL_FALCON_40B_INSTRUCT = "falcon-40b-instruct"
 MODEL_OPEN_ASSISTANT_12B = "oasst-sft-4-pythia-12b-epoch-3.5"
 MODEL_KOALA_13B = "koala-13B-HF"
-<<<<<<< HEAD
 MODEL_WIZARD_VICUNA_13B = "Wizard-Vicuna-13B-Uncensored-HF"
 MODEL_GOOGLE_FLAN_T5 = "flan-t5-xxl"
 MODEL_WIZARDLM_70B_V1 = "WizardLM-70b-v1.0"
@@ -36,31 +32,20 @@
                     MODEL_KOALA_13B, MODEL_WIZARD_VICUNA_13B, MODEL_WIZARDLM_70B_V1, MODEL_WIZARDLM_13B_V1_2,
                     MODEL_LMSYS_VICUNA_13B, MODEL_LMSYS_VICUNA_33B, MODEL_LMSYS_VICUNA_7B, MODEL_GPT4ALL_13B_SNOOZY,
                     MODEL_CODELLAMA_34B_I, MODEL_ZEPHYR_7B_ALPHA, MODEL_ZEPHYR_7B_BETA]
-=======
-MODEL_VICUNA_13B = "Wizard-Vicuna-13B-Uncensored-HF"
-MODEL_GOOGLE_FLAN_T5 = "flan-t5-xxl"
-SUPPORTED_MODELS = [MODEL_MISTRAL_7B_INSTRUCT_V0_1, MODEL_RIIID_SHEEP_DUCK_LLAMA_2_70B_V1_1, MODEL_RIIID_SHEEP_DUCK_LLAMA_2_13B, MODEL_FALCON_7B_INSTRUCT, MODEL_OPEN_ASSISTANT_12B, MODEL_KOALA_13B, MODEL_VICUNA_13B]
->>>>>>> 14628097
+
 
 NAME = "huggingface"
 
 # models that come with proper tokenizer chat template:
-<<<<<<< HEAD
 PREMADE_CHAT_TEMPLATE = [MODEL_MISTRAL_7B_INSTRUCT_V0_1, MODEL_CODELLAMA_34B_I, MODEL_ZEPHYR_7B_ALPHA,
                          MODEL_ZEPHYR_7B_BETA]
-=======
-PREMADE_CHAT_TEMPLATE = [MODEL_MISTRAL_7B_INSTRUCT_V0_1]
->>>>>>> 14628097
+
 # models to apply Orca-Hashes template to:
 ORCA_HASH = [MODEL_RIIID_SHEEP_DUCK_LLAMA_2_70B_V1_1, MODEL_RIIID_SHEEP_DUCK_LLAMA_2_13B]
 # jinja template for Orca-Hashes format:
 orca_template = "{% for message in messages %}{% if message['role'] == 'user' %}{{ '### User:\\n' + message['content'] + '\\n\\n' }}{% elif message['role'] == 'system' %}{{ '### System:\\n' + message['content'] + '\\n\\n' }}{% elif message['role'] == 'assistant' %}{{ '### Assistant:\\n' + message['content'] + '\\n\\n' }}{% endif %}{% if loop.last %}{{ '### Assistant:\\n' }}{% endif %}{% endfor %}"
-<<<<<<< HEAD
 VICUNA = [MODEL_WIZARD_VICUNA_13B, MODEL_WIZARDLM_70B_V1, MODEL_WIZARDLM_13B_V1_2, MODEL_LMSYS_VICUNA_13B,
           MODEL_LMSYS_VICUNA_33B, MODEL_LMSYS_VICUNA_7B, MODEL_GPT4ALL_13B_SNOOZY]
-=======
-VICUNA = [MODEL_VICUNA_13B]
->>>>>>> 14628097
 # jinja template for Vicuna 1.1 format:
 vicuna_1_1_template = "{% for message in messages %}{% if message['role'] == 'user' %}{{ 'USER: ' + message['content'] + '\\n' }}{% elif message['role'] == 'assistant' %}{{ 'ASSISTANT: ' + message['content'] + '</s>\\n' }}{% endif %}{% if loop.last %}{{ 'ASSISTANT:' }}{% endif %}{% endfor %}"
 KOALA = [MODEL_KOALA_13B]
@@ -86,7 +71,6 @@
     def load_model(self, model_name):
         logger.info(f'Start loading huggingface model: {model_name}')
 
-<<<<<<< HEAD
         # model cache handling
         root_data_path = os.path.join(os.path.abspath(os.sep), "data")
         # check if root/data exists:
@@ -124,26 +108,7 @@
 
         self.tokenizer = AutoTokenizer.from_pretrained(hf_model_str, device_map="auto", torch_dtype="auto",
                                                        cache_dir=CACHE_DIR, verbose=False)
-=======
-        CACHE_DIR = 'huggingface_cache'
-
-        if model_name in ["Mistral-7B-Instruct-v0.1"]:  # mistralai models
-            hf_user_prefix = "mistralai/"
-        elif model_name in ["sheep-duck-llama-2-70b-v1.1", "sheep-duck-llama-2-13b"]:  # Riiid models
-            hf_user_prefix = "Riiid/"
-        elif model_name in ["falcon-7b-instruct", "falcon-40b-instruct"]:  # tiiuae models
-            hf_user_prefix = "tiiuae/"
-        elif model_name in ["oasst-sft-4-pythia-12b-epoch-3.5"]:  # OpenAssistant models
-            hf_user_prefix = "OpenAssistant/"
-        elif model_name in ["koala-13B-HF", "Wizard-Vicuna-13B-Uncensored-HF"]:  # TheBloke models
-            hf_user_prefix = "TheBloke/"
-        elif model_name in ["flan-t5-xxl"]:  # Google models
-            hf_user_prefix = "google/"
-
-        hf_model_str = f"{hf_user_prefix}{model_name}"
-
-        self.tokenizer = AutoTokenizer.from_pretrained(hf_model_str, device_map="auto", cache_dir=CACHE_DIR)
->>>>>>> 14628097
+
         # apply proper chat template:
         if model_name not in PREMADE_CHAT_TEMPLATE:
             if model_name in ORCA_HASH:
@@ -158,12 +123,8 @@
                 self.tokenizer.chat_template = vicuna_1_1_template
 
         # load all models using their default configuration:
-<<<<<<< HEAD
         self.model = AutoModelForCausalLM.from_pretrained(hf_model_str, device_map="auto", torch_dtype="auto",
                                                           cache_dir=CACHE_DIR)
-=======
-        self.model = AutoModelForCausalLM.from_pretrained(hf_model_str, device_map="auto", cache_dir=CACHE_DIR)
->>>>>>> 14628097
 
         self.device = "cuda" if torch.cuda.is_available() else "cpu"
         self.model_name = model_name
@@ -190,7 +151,6 @@
         if not self.model_loaded:
             self.load_model(model)
             logger.info(f"Finished loading huggingface model: {model}")
-<<<<<<< HEAD
             logger.info(f"Model device map: {self.model.hf_device_map}")
 
         # flatten consecutive user messages:
@@ -202,22 +162,11 @@
         # apply chat template & tokenize:
         prompt_tokens = self.tokenizer.apply_chat_template(messages, return_tensors="pt")
         prompt_tokens = prompt_tokens.to(self.device)
-=======
-
-        # greedy decoding:
-        do_sample: bool = False
-        if self.temperature > 0.0:
-            do_sample = True
-
-        # apply chat template & tokenize
-        prompt_tokens = self.tokenizer.apply_chat_template(messages, return_tensors="pt")
->>>>>>> 14628097
 
         prompt_text = self.tokenizer.apply_chat_template(messages, tokenize=False)
         prompt = {"inputs": prompt_text, "max_new_tokens": max_new_tokens,
                   "temperature": self.temperature, "return_full_text": return_full_text}
 
-<<<<<<< HEAD
         # greedy decoding:
         do_sample: bool = False
         if self.temperature > 0.0:
@@ -242,17 +191,6 @@
 
         model_output = self.tokenizer.batch_decode(model_output_ids, skip_special_tokens=True)[0]
 
-=======
-        model_output_ids = self.model.generate(
-            prompt_tokens,
-            temperature=self.temperature,
-            max_new_tokens=max_new_tokens,
-            do_sample=do_sample
-        )
-
-        model_output = self.tokenizer.batch_decode(model_output_ids, skip_special_tokens=True)
-
->>>>>>> 14628097
         # cull input context; equivalent to transformers.pipeline method:
         if not return_full_text:
             response_text = model_output.replace(prompt_text, '').strip()
