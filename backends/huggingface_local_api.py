""" Backend using HuggingFace transformers & ungated models. Uses HF tokenizers instruct/chat templates for proper input format per model. """
from typing import List, Dict, Tuple, Any
import torch
import backends

import transformers
from transformers import AutoTokenizer, AutoModelForCausalLM
import os
import copy

logger = backends.get_logger(__name__)

MODEL_MISTRAL_7B_INSTRUCT_V0_1 = "Mistral-7B-Instruct-v0.1"
MODEL_RIIID_SHEEP_DUCK_LLAMA_2_70B_V1_1 = "sheep-duck-llama-2-70b-v1.1"
MODEL_RIIID_SHEEP_DUCK_LLAMA_2_13B = "sheep-duck-llama-2-13b"
MODEL_FALCON_7B_INSTRUCT = "falcon-7b-instruct"
MODEL_FALCON_40B_INSTRUCT = "falcon-40b-instruct"
MODEL_OPEN_ASSISTANT_12B = "oasst-sft-4-pythia-12b-epoch-3.5"
MODEL_KOALA_13B = "koala-13B-HF"
MODEL_WIZARD_VICUNA_13B = "Wizard-Vicuna-13B-Uncensored-HF"
MODEL_GOOGLE_FLAN_T5 = "flan-t5-xxl"
MODEL_WIZARDLM_70B_V1 = "WizardLM-70b-v1.0"
MODEL_WIZARDLM_13B_V1_2 = "WizardLM-13b-v1.2"
MODEL_LMSYS_VICUNA_7B = "vicuna-7b-v1.5"
MODEL_LMSYS_VICUNA_13B = "vicuna-13b-v1.5"
MODEL_LMSYS_VICUNA_33B = "vicuna-33b-v1.3"
MODEL_GPT4ALL_13B_SNOOZY = "gpt4all-13b-snoozy"
MODEL_CODELLAMA_34B_I = "CodeLlama-34b-Instruct-hf"
MODEL_ZEPHYR_7B_ALPHA = "zephyr-7b-alpha"
MODEL_ZEPHYR_7B_BETA = "zephyr-7b-beta"
MODEL_OPENCHAT_3_5 = "openchat_3.5"
MODEL_YI_34B_CHAT = "Yi-34B-Chat"
MODEL_ORCA_2_13B = "Orca-2-13b"
MODEL_DEEPSEEK_7B_CHAT = "deepseek-llm-7b-chat"
MODEL_DEEPSEEK_67B_CHAT = "deepseek-llm-67b-chat"
MODEL_TULU_2_DPO_7B = "tulu-2-dpo-7b"
MODEL_TULU_2_DPO_70B = "tulu-2-dpo-70b"
MODEL_MIXTRAL_8X7B_INSTRUCT_V0_1 = "Mixtral-8x7B-Instruct-v0.1"
<<<<<<< HEAD
MODEL_SUS_CHAT_34B = "SUS-Chat-34B"
=======
>>>>>>> fc5a5461

SUPPORTED_MODELS = [MODEL_MISTRAL_7B_INSTRUCT_V0_1, MODEL_RIIID_SHEEP_DUCK_LLAMA_2_70B_V1_1,
                    MODEL_RIIID_SHEEP_DUCK_LLAMA_2_13B, MODEL_FALCON_7B_INSTRUCT, MODEL_OPEN_ASSISTANT_12B,
                    MODEL_KOALA_13B, MODEL_WIZARD_VICUNA_13B, MODEL_WIZARDLM_70B_V1, MODEL_WIZARDLM_13B_V1_2,
                    MODEL_LMSYS_VICUNA_13B, MODEL_LMSYS_VICUNA_33B, MODEL_LMSYS_VICUNA_7B, MODEL_GPT4ALL_13B_SNOOZY,
                    MODEL_CODELLAMA_34B_I, MODEL_ZEPHYR_7B_ALPHA, MODEL_ZEPHYR_7B_BETA, MODEL_OPENCHAT_3_5,
                    MODEL_YI_34B_CHAT, MODEL_DEEPSEEK_7B_CHAT, MODEL_DEEPSEEK_67B_CHAT, MODEL_TULU_2_DPO_7B,
<<<<<<< HEAD
                    MODEL_TULU_2_DPO_70B, MODEL_MIXTRAL_8X7B_INSTRUCT_V0_1, MODEL_SUS_CHAT_34B]
=======
                    MODEL_TULU_2_DPO_70B, MODEL_MIXTRAL_8X7B_INSTRUCT_V0_1]
>>>>>>> fc5a5461


NAME = "huggingface"

# models that come with proper tokenizer chat template:
PREMADE_CHAT_TEMPLATE = [MODEL_MISTRAL_7B_INSTRUCT_V0_1, MODEL_CODELLAMA_34B_I, MODEL_ZEPHYR_7B_ALPHA,
                         MODEL_ZEPHYR_7B_BETA, MODEL_MIXTRAL_8X7B_INSTRUCT_V0_1]

# models to apply Orca-Hashes template to:
ORCA_HASH = [MODEL_RIIID_SHEEP_DUCK_LLAMA_2_70B_V1_1, MODEL_RIIID_SHEEP_DUCK_LLAMA_2_13B]
# jinja template for Orca-Hashes format:
orca_template = "{% for message in messages %}{% if message['role'] == 'user' %}{{ '### User:\\n' + message['content'] + '\\n\\n' }}{% elif message['role'] == 'system' %}{{ '### System:\\n' + message['content'] + '\\n\\n' }}{% elif message['role'] == 'assistant' %}{{ '### Assistant:\\n' + message['content'] + '\\n\\n' }}{% endif %}{% if loop.last %}{{ '### Assistant:\\n' }}{% endif %}{% endfor %}"
VICUNA = [MODEL_WIZARD_VICUNA_13B, MODEL_WIZARDLM_70B_V1, MODEL_WIZARDLM_13B_V1_2, MODEL_LMSYS_VICUNA_13B,
          MODEL_LMSYS_VICUNA_33B, MODEL_LMSYS_VICUNA_7B, MODEL_GPT4ALL_13B_SNOOZY]
# jinja template for Vicuna 1.1 format:
vicuna_1_1_template = "{% for message in messages %}{% if message['role'] == 'user' %}{{ 'USER: ' + message['content'] + '\\n' }}{% elif message['role'] == 'assistant' %}{{ 'ASSISTANT: ' + message['content'] + '</s>\\n' }}{% endif %}{% if loop.last %}{{ 'ASSISTANT:' }}{% endif %}{% endfor %}"
KOALA = [MODEL_KOALA_13B]
# jinja template for Koala format:
koala_template = "{{ 'BEGINNING OF CONVERSATION: ' }}{% for message in messages %}{% if message['role'] == 'user' %}{{ 'USER: ' + message['content'] + ' ' }}{% elif message['role'] == 'assistant' %}{{ 'GPT: ' + message['content'] + ' ' }}{% endif %}{% if loop.last %}{{ 'GPT:' }}{% endif %}{% endfor %}"
OASST = [MODEL_OPEN_ASSISTANT_12B]
# jinja template for OpenAssist format:
oasst_template = "{% for message in messages %}{% if message['role'] == 'user' %}{{ '<|prompter|>' + message['content'] + '<|endoftext|>' }}{% elif message['role'] == 'assistant' %}{{ '<|assistant|>' + message['content'] + '<|endoftext|>' }}{% endif %}{% if loop.last %}{{ '<|assistant|>' }}{% endif %}{% endfor %}"
FALCON = [MODEL_FALCON_7B_INSTRUCT, MODEL_FALCON_40B_INSTRUCT]
# jinja template for assumed Falcon format:
falcon_template = "{% for message in messages %}{% if message['role'] == 'user' %}{{ 'USER: ' + message['content'] + '\\n' }}{% elif message['role'] == 'assistant' %}{{ 'ASSISTANT: ' + message['content'] + '\\n' }}{% endif %}{% if loop.last %}{{ 'ASSISTANT:' }}{% endif %}{% endfor %}"
# Falcon template based on https://huggingface.co/tiiuae/falcon-7b-instruct/discussions/1#64708b0a3df93fddece002a4
OPENCHAT = [MODEL_OPENCHAT_3_5]
# jinja template for openchat format:
openchat_template = "{{ bos_token }}{% for message in messages %}{{ 'GPT4 Correct ' + message['role'].title() + ': ' + message['content'] + '<|end_of_turn|>'}}{% endfor %}GPT4 Correct Assistant:"
CHATML = [MODEL_YI_34B_CHAT, MODEL_ORCA_2_13B]
# jinja template for chatml format:
chatml_template = "{% if not add_generation_prompt is defined %}{% set add_generation_prompt = true %}{% endif %}{% for message in messages %}{{'<|im_start|>' + message['role'] + '\n' + message['content'] + '<|im_end|>' + '\n'}}{% endfor %}{% if add_generation_prompt %}{{ '<|im_start|>assistant\n' }}{% endif %}"
TULU = [MODEL_TULU_2_DPO_7B, MODEL_TULU_2_DPO_70B]
# jinja template for tulu format:
tulu_template = "{% for message in messages %}\n{% if message['role'] == 'user' %}\n{{ '<|user|>\n' + message['content'] }}\n{% elif message['role'] == 'assistant' %}\n{{ '<|assistant|>\n'  + message['content'] + eos_token }}\n{% endif %}\n{% if loop.last %}\n{{ '<|assistant|>' }}\n{% endif %}\n{% endfor %}"
DEEPSEEK = [MODEL_DEEPSEEK_7B_CHAT, MODEL_DEEPSEEK_67B_CHAT]
# jinja template for deepseek format:
deepseek_template = "{% if not add_generation_prompt is defined %}{% set add_generation_prompt = true %}{% endif %}{{ bos_token }}{% for message in messages %}{% if message['role'] == 'user' %}{{ 'User: ' + message['content'] + '\n\n' }}{% elif message['role'] == 'assistant' %}{{ 'Assistant: ' + message['content'] + eos_token }}{% elif message['role'] == 'system' %}{{ message['content'] + '\n\n' }}{% endif %}{% endfor %}{% if add_generation_prompt %}{{ 'Assistant:' }}{% endif %}"
<<<<<<< HEAD
SUSTECH = [MODEL_SUS_CHAT_34B]
sus_template = "{% for message in messages %}{% if message['role'] == 'user' %}{{ '### Human: ' + message['content'] + '\\n\\n' }}{% elif message['role'] == 'assistant' %}{{ '### Assistant: ' + message['content'] }}{% endif %}{% if loop.last %}{{ '### Assistant: ' }}{% endif %}{% endfor %}"
=======
>>>>>>> fc5a5461

# templates currently have 'generation prompt' hardcoded
# doesn't matter for clembench, but once added, templates can be pushed to HF and this block can be reduced
# newer versions of transformers/tokenizers are supposed to properly handle the generation prompt argument
# but transformers==4.34.0 does not support this feature (at least not reliably)

# due to issues with differences between fast and slow HF tokenizer classes, some models require the 'slow' class/arg
<<<<<<< HEAD
SLOW_TOKENIZER = [MODEL_YI_34B_CHAT, MODEL_ORCA_2_13B, MODEL_SUS_CHAT_34B]
=======
SLOW_TOKENIZER = [MODEL_YI_34B_CHAT, MODEL_ORCA_2_13B]
>>>>>>> fc5a5461


class HuggingfaceLocal(backends.Backend):
    def __init__(self):
        self.temperature: float = -1.
        self.model_loaded = False

    def load_model(self, model_name):
        logger.info(f'Start loading huggingface model: {model_name}')

        # model cache handling
        root_data_path = os.path.join(os.path.abspath(os.sep), "data")
        # check if root/data exists:
        if not os.path.isdir(root_data_path):
            logger.info(f"{root_data_path} does not exist, creating directory.")
            # create root/data:
            os.mkdir(root_data_path)
        CACHE_DIR = os.path.join(root_data_path, "huggingface_cache")

        if model_name in [MODEL_MISTRAL_7B_INSTRUCT_V0_1, MODEL_MIXTRAL_8X7B_INSTRUCT_V0_1]:  # mistralai models
            hf_user_prefix = "mistralai/"
        elif model_name in [MODEL_RIIID_SHEEP_DUCK_LLAMA_2_70B_V1_1,
                            MODEL_RIIID_SHEEP_DUCK_LLAMA_2_13B]:  # Riiid models
            hf_user_prefix = "Riiid/"
        elif model_name in [MODEL_FALCON_7B_INSTRUCT, MODEL_FALCON_40B_INSTRUCT]:  # tiiuae models
            hf_user_prefix = "tiiuae/"
        elif model_name in [MODEL_OPEN_ASSISTANT_12B]:  # OpenAssistant models
            hf_user_prefix = "OpenAssistant/"
        elif model_name in [MODEL_KOALA_13B, MODEL_WIZARD_VICUNA_13B]:  # TheBloke models
            hf_user_prefix = "TheBloke/"
        elif model_name in [MODEL_GOOGLE_FLAN_T5]:  # Google models
            hf_user_prefix = "google/"
        elif model_name in [MODEL_WIZARDLM_70B_V1, MODEL_WIZARDLM_13B_V1_2]:  # WizardLM models
            hf_user_prefix = "WizardLM/"
        elif model_name in [MODEL_LMSYS_VICUNA_7B, MODEL_LMSYS_VICUNA_13B, MODEL_LMSYS_VICUNA_33B]:  # lmsys models
            hf_user_prefix = "lmsys/"
        elif model_name in [MODEL_GPT4ALL_13B_SNOOZY]:  # nomic-ai models
            hf_user_prefix = "nomic-ai/"
        elif model_name in [MODEL_CODELLAMA_34B_I]:  # codellama models
            hf_user_prefix = "codellama/"
        elif model_name in [MODEL_ZEPHYR_7B_ALPHA, MODEL_ZEPHYR_7B_BETA]:  # HuggingFaceH4 models
            hf_user_prefix = "HuggingFaceH4/"
        elif model_name in [MODEL_OPENCHAT_3_5]:  # openchat models
            hf_user_prefix = "openchat/"
        elif model_name in [MODEL_YI_34B_CHAT]:  # 01-ai models
            hf_user_prefix = "01-ai/"
        elif model_name in [MODEL_ORCA_2_13B]:  # microsoft models
            hf_user_prefix = "microsoft/"
        elif model_name in [MODEL_DEEPSEEK_7B_CHAT, MODEL_DEEPSEEK_67B_CHAT]:  # deepseek-ai models
            hf_user_prefix = "deepseek-ai/"
        elif model_name in [MODEL_TULU_2_DPO_7B, MODEL_TULU_2_DPO_70B]:  # allenai models
            hf_user_prefix = "allenai/"
<<<<<<< HEAD
        elif model_name in [MODEL_SUS_CHAT_34B]:  # SUSTech models
            hf_user_prefix = "SUSTech/"
=======
>>>>>>> fc5a5461

        hf_model_str = f"{hf_user_prefix}{model_name}"

        # use 'slow' tokenizer for models that require it:
        if model_name in SLOW_TOKENIZER:
            self.tokenizer = AutoTokenizer.from_pretrained(hf_model_str, device_map="auto", torch_dtype="auto",
                                                           cache_dir=CACHE_DIR, verbose=False, use_fast=False)
        else:
            self.tokenizer = AutoTokenizer.from_pretrained(hf_model_str, device_map="auto", torch_dtype="auto",
                                                           cache_dir=CACHE_DIR, verbose=False)

        # apply proper chat template:
        if model_name not in PREMADE_CHAT_TEMPLATE:
            if model_name in ORCA_HASH:
                self.tokenizer.chat_template = orca_template
            elif model_name in FALCON:
                self.tokenizer.chat_template = falcon_template
            elif model_name in OASST:
                self.tokenizer.chat_template = oasst_template
            elif model_name in KOALA:
                self.tokenizer.chat_template = koala_template
            elif model_name in VICUNA:
                self.tokenizer.chat_template = vicuna_1_1_template
            elif model_name in OPENCHAT:
                self.tokenizer.chat_template = openchat_template
            elif model_name in CHATML:
                self.tokenizer.chat_template = chatml_template
            elif model_name in TULU:
                self.tokenizer.chat_template = tulu_template
            elif model_name in DEEPSEEK:
                self.tokenizer.chat_template = deepseek_template
<<<<<<< HEAD
            elif model_name in SUSTECH:
                self.tokenizer.chat_template = sus_template
=======
>>>>>>> fc5a5461

        # load all models using their default configuration:
        self.model = AutoModelForCausalLM.from_pretrained(hf_model_str, device_map="auto", torch_dtype="auto",
                                                          cache_dir=CACHE_DIR)

        self.device = "cuda" if torch.cuda.is_available() else "cpu"
        self.model_name = model_name
        self.model_loaded = True

    def generate_response(self, messages: List[Dict], model: str,
                          max_new_tokens: int = 100, return_full_text: bool = False) -> Tuple[Any, Any, str]:
        """
        :param messages: for example
                [
                    {"role": "system", "content": "You are a helpful assistant."},
                    {"role": "user", "content": "Who won the world series in 2020?"},
                    {"role": "assistant", "content": "The Los Angeles Dodgers won the World Series in 2020."},
                    {"role": "user", "content": "Where was it played?"}
                ]
        :param model: model name
        :param max_new_tokens: How many tokens to generate ('at most', but no stop sequence is defined).
        :param return_full_text: If True, whole input context is returned.
        :return: the continuation
        """
        assert 0.0 <= self.temperature <= 1.0, "Temperature must be in [0.,1.]"

        # load the model to the memory
        if not self.model_loaded:
            self.load_model(model)
            logger.info(f"Finished loading huggingface model: {model}")
            logger.info(f"Model device map: {self.model.hf_device_map}")

        # log current given messages list:
        # logger.info(f"Raw messages passed: {messages}")

        # deepcopy messages to prevent reference issues:
        current_messages = copy.deepcopy(messages)

        # cull empty system message:
        if current_messages[0]['role'] == "system":
            if not current_messages[0]['content']:
                del current_messages[0]

        # flatten consecutive user messages:
        for msg_idx, message in enumerate(current_messages):
            if msg_idx > 0 and message['role'] == "user" and current_messages[msg_idx - 1]['role'] == "user":
                current_messages[msg_idx - 1]['content'] += f" {message['content']}"
                del current_messages[msg_idx]
            elif msg_idx > 0 and message['role'] == "assistant" and current_messages[msg_idx - 1]['role'] == "assistant":
                current_messages[msg_idx - 1]['content'] += f" {message['content']}"
                del current_messages[msg_idx]

        # log current flattened messages list:
        # logger.info(f"Flattened messages: {current_messages}")

        # apply chat template & tokenize:
        prompt_tokens = self.tokenizer.apply_chat_template(current_messages, return_tensors="pt")
        prompt_tokens = prompt_tokens.to(self.device)

        prompt_text = self.tokenizer.batch_decode(prompt_tokens)[0]
        prompt = {"inputs": prompt_text, "max_new_tokens": max_new_tokens,
                  "temperature": self.temperature, "return_full_text": return_full_text}

        # greedy decoding:
        do_sample: bool = False
        if self.temperature > 0.0:
            do_sample = True

        # test to check if temperature is properly set on this Backend object:
        # logger.info(f"Currently used temperature for this instance of HuggingfaceLocal: {self.temperature}")

        if do_sample:
            model_output_ids = self.model.generate(
                prompt_tokens,
                temperature=self.temperature,
                max_new_tokens=max_new_tokens,
                do_sample=do_sample
            )
        else:
            model_output_ids = self.model.generate(
                prompt_tokens,
                max_new_tokens=max_new_tokens,
                do_sample=do_sample
            )

        model_output = self.tokenizer.batch_decode(model_output_ids)[0]

        response = {'response': model_output}

        # cull input context; equivalent to transformers.pipeline method:
        if not return_full_text:
            response_text = model_output.replace(prompt_text, '').strip()

            # handle Yi decoded output mismatch:
            if model == MODEL_YI_34B_CHAT:
                response_text = model_output.rsplit("assistant\n", maxsplit=1)[1]

            # remove llama2 EOS token at the end of output:
            if response_text[-4:len(response_text)] == "</s>":
                response_text = response_text[:-4]
            # remove openchat EOS token at the end of output:
            if response_text[-15:len(response_text)] == "<|end_of_turn|>":
                response_text = response_text[:-15]
            # remove ChatML EOS token at the end of output:
            if response_text[-10:len(response_text)] == "<|im_end|>":
                response_text = response_text[:-10]
            # remove DeepSeek EOS token at the end of output:
            if response_text[-19:len(response_text)] == "<｜end▁of▁sentence｜>":
                response_text = response_text[:-19]
<<<<<<< HEAD
            # remove SUS EOS token at the end of output:
            if response_text[-13:len(response_text)] == "<|endoftext|>":
                response_text = response_text[:-13]
=======
>>>>>>> fc5a5461

        else:
            response_text = model_output.strip()

        return prompt, response, response_text

    def supports(self, model_name: str):
        return model_name in SUPPORTED_MODELS<|MERGE_RESOLUTION|>--- conflicted
+++ resolved
@@ -36,10 +36,8 @@
 MODEL_TULU_2_DPO_7B = "tulu-2-dpo-7b"
 MODEL_TULU_2_DPO_70B = "tulu-2-dpo-70b"
 MODEL_MIXTRAL_8X7B_INSTRUCT_V0_1 = "Mixtral-8x7B-Instruct-v0.1"
-<<<<<<< HEAD
 MODEL_SUS_CHAT_34B = "SUS-Chat-34B"
-=======
->>>>>>> fc5a5461
+
 
 SUPPORTED_MODELS = [MODEL_MISTRAL_7B_INSTRUCT_V0_1, MODEL_RIIID_SHEEP_DUCK_LLAMA_2_70B_V1_1,
                     MODEL_RIIID_SHEEP_DUCK_LLAMA_2_13B, MODEL_FALCON_7B_INSTRUCT, MODEL_OPEN_ASSISTANT_12B,
@@ -47,11 +45,7 @@
                     MODEL_LMSYS_VICUNA_13B, MODEL_LMSYS_VICUNA_33B, MODEL_LMSYS_VICUNA_7B, MODEL_GPT4ALL_13B_SNOOZY,
                     MODEL_CODELLAMA_34B_I, MODEL_ZEPHYR_7B_ALPHA, MODEL_ZEPHYR_7B_BETA, MODEL_OPENCHAT_3_5,
                     MODEL_YI_34B_CHAT, MODEL_DEEPSEEK_7B_CHAT, MODEL_DEEPSEEK_67B_CHAT, MODEL_TULU_2_DPO_7B,
-<<<<<<< HEAD
                     MODEL_TULU_2_DPO_70B, MODEL_MIXTRAL_8X7B_INSTRUCT_V0_1, MODEL_SUS_CHAT_34B]
-=======
-                    MODEL_TULU_2_DPO_70B, MODEL_MIXTRAL_8X7B_INSTRUCT_V0_1]
->>>>>>> fc5a5461
 
 
 NAME = "huggingface"
@@ -90,11 +84,9 @@
 DEEPSEEK = [MODEL_DEEPSEEK_7B_CHAT, MODEL_DEEPSEEK_67B_CHAT]
 # jinja template for deepseek format:
 deepseek_template = "{% if not add_generation_prompt is defined %}{% set add_generation_prompt = true %}{% endif %}{{ bos_token }}{% for message in messages %}{% if message['role'] == 'user' %}{{ 'User: ' + message['content'] + '\n\n' }}{% elif message['role'] == 'assistant' %}{{ 'Assistant: ' + message['content'] + eos_token }}{% elif message['role'] == 'system' %}{{ message['content'] + '\n\n' }}{% endif %}{% endfor %}{% if add_generation_prompt %}{{ 'Assistant:' }}{% endif %}"
-<<<<<<< HEAD
 SUSTECH = [MODEL_SUS_CHAT_34B]
 sus_template = "{% for message in messages %}{% if message['role'] == 'user' %}{{ '### Human: ' + message['content'] + '\\n\\n' }}{% elif message['role'] == 'assistant' %}{{ '### Assistant: ' + message['content'] }}{% endif %}{% if loop.last %}{{ '### Assistant: ' }}{% endif %}{% endfor %}"
-=======
->>>>>>> fc5a5461
+
 
 # templates currently have 'generation prompt' hardcoded
 # doesn't matter for clembench, but once added, templates can be pushed to HF and this block can be reduced
@@ -102,11 +94,7 @@
 # but transformers==4.34.0 does not support this feature (at least not reliably)
 
 # due to issues with differences between fast and slow HF tokenizer classes, some models require the 'slow' class/arg
-<<<<<<< HEAD
 SLOW_TOKENIZER = [MODEL_YI_34B_CHAT, MODEL_ORCA_2_13B, MODEL_SUS_CHAT_34B]
-=======
-SLOW_TOKENIZER = [MODEL_YI_34B_CHAT, MODEL_ORCA_2_13B]
->>>>>>> fc5a5461
 
 
 class HuggingfaceLocal(backends.Backend):
@@ -159,11 +147,8 @@
             hf_user_prefix = "deepseek-ai/"
         elif model_name in [MODEL_TULU_2_DPO_7B, MODEL_TULU_2_DPO_70B]:  # allenai models
             hf_user_prefix = "allenai/"
-<<<<<<< HEAD
         elif model_name in [MODEL_SUS_CHAT_34B]:  # SUSTech models
             hf_user_prefix = "SUSTech/"
-=======
->>>>>>> fc5a5461
 
         hf_model_str = f"{hf_user_prefix}{model_name}"
 
@@ -195,11 +180,9 @@
                 self.tokenizer.chat_template = tulu_template
             elif model_name in DEEPSEEK:
                 self.tokenizer.chat_template = deepseek_template
-<<<<<<< HEAD
             elif model_name in SUSTECH:
                 self.tokenizer.chat_template = sus_template
-=======
->>>>>>> fc5a5461
+
 
         # load all models using their default configuration:
         self.model = AutoModelForCausalLM.from_pretrained(hf_model_str, device_map="auto", torch_dtype="auto",
@@ -309,12 +292,9 @@
             # remove DeepSeek EOS token at the end of output:
             if response_text[-19:len(response_text)] == "<｜end▁of▁sentence｜>":
                 response_text = response_text[:-19]
-<<<<<<< HEAD
             # remove SUS EOS token at the end of output:
             if response_text[-13:len(response_text)] == "<|endoftext|>":
                 response_text = response_text[:-13]
-=======
->>>>>>> fc5a5461
 
         else:
             response_text = model_output.strip()
